pragma solidity ^0.4.24; // TODO: pin solc

// Inspired by: Kleros.sol https://github.com/kleros/kleros @ 7281e69
import "./standards/sumtree/ISumTree.sol";
import "./standards/arbitration/IArbitrable.sol";
import "./standards/erc900/ERC900.sol";
import "./standards/voting/ICRVoting.sol";
import "./standards/voting/ICRVotingOwner.sol";

import { ApproveAndCallFallBack } from "@aragon/apps-shared-minime/contracts/MiniMeToken.sol";
import "@aragon/os/contracts/lib/token/ERC20.sol";
import "@aragon/os/contracts/common/SafeERC20.sol";
import "@aragon/os/contracts/lib/math/SafeMath.sol";


// solium-disable function-order
contract Court is ERC900, ApproveAndCallFallBack, ICRVotingOwner {
    using SafeERC20 for ERC20;
    using SafeMath for uint256;

    uint256 internal constant MAX_JURORS_PER_DRAFT_BATCH = 10; // to cap gas used on draft
    uint256 internal constant MAX_REGULAR_APPEAL_ROUNDS = 4; // before the final appeal
    uint256 internal constant FINAL_ROUND_WEIGHT_PRECISION = 1000; // to improve roundings
    uint64 internal constant APPEAL_STEP_FACTOR = 3;
    // TODO: move all other constants up here

    struct Account {
        mapping (address => uint256) balances; // token addr -> balance
        // when deactivating, balance becomes available on next term:
        uint64 deactivationTermId;
        uint256 atStakeTokens;   // maximum amount of juror tokens that the juror could be slashed given their drafts
        uint256 sumTreeId;       // key in the sum tree used for sortition
    }

    struct CourtConfig {
        // Fee structure
        ERC20 feeToken;
        uint16 governanceFeeShare;  // ‱ of fees going to the governor (1/10,000)
        uint256 jurorFee;           // per juror, total round juror fee = jurorFee * jurors drawn
        uint256 heartbeatFee;       // per dispute, total heartbeat fee = heartbeatFee * disputes/appeals in term
        uint256 draftFee;           // per juror, total round draft fee = draftFee * jurors drawn
        uint256 settleFee;          // per juror, total round draft fee = settleFee * jurors drawn
        // Dispute config
        uint64 commitTerms;
        uint64 revealTerms;
        uint64 appealTerms;
        uint16 penaltyPct;
        uint16 finalRoundReduction; // ‱ of reduction applied for final appeal round (1/10,000)
    }

    struct Term {
        uint64 startTime;       // timestamp when the term started
        uint64 dependingDrafts; // disputes or appeals pegged to this term for randomness
        uint64 courtConfigId;   // fee structure for this term (index in courtConfigs array)
        uint64 randomnessBN;    // block number for entropy
        bytes32 randomness;     // entropy from randomnessBN block hash
    }

    enum AdjudicationState {
        Invalid,
        Commit,
        Reveal,
        Appealable,
        Ended
    }

    struct JurorState {
        uint64 weight;
        bool rewarded;
    }

    struct AdjudicationRound {
        address[] jurors;
        mapping (address => JurorState) jurorSlotStates;
        uint64 draftTermId;
        uint64 delayTerms;
        uint64 jurorNumber;
        uint64 coherentJurors;
        uint64 nextJurorIndex;
        uint64 filledSeats;
        uint64 settledJurors;
        address triggeredBy;
        bool settledPenalties;
        uint256 jurorFees;
        // for regular rounds this contains penalties from non-winning jurors, collected after reveal period
        // for the final round it contains all potential penalties from jurors that voted, as they are collected when jurors commit vote
        uint256 collectedTokens;
    }

    enum DisputeState {
        PreDraft,
        Adjudicating,
        Executed
    }

    struct Dispute {
        IArbitrable subject;
        uint8 possibleRulings;      // number of possible rulings the court can decide on
        uint8 winningRuling;
        DisputeState state;
        AdjudicationRound[] rounds;
    }

    // State constants which are set in the constructor and can't change
    ERC20 internal jurorToken;
    uint64 public termDuration; // recomended value ~1 hour as 256 blocks (available block hash) around an hour to mine
    ICRVoting internal voting;
    ISumTree internal sumTree;

    // Global config, configurable by governor
    address public governor; // TODO: consider using aOS' ACL
    // notice that for final round the max amount the tree can hold is 2^64 * jurorMinStake / FINAL_ROUND_WEIGHT_PRECISION
    // so make sure not to set this too low (as long as it's over the unit should be fine)
    uint256 public jurorMinStake; // TODO: consider adding it to the conf
    CourtConfig[] public courtConfigs;

    // Court state
    uint64 public termId;
    uint64 public configChangeTermId;
    mapping (address => Account) public accounts;
    mapping (uint256 => address) public jurorsByTreeId;
    mapping (uint64 => Term) public terms;
    Dispute[] public disputes;

    string internal constant ERROR_INVALID_ADDR = "COURT_INVALID_ADDR";
    string internal constant ERROR_DEPOSIT_FAILED = "COURT_DEPOSIT_FAILED";
    string internal constant ERROR_ZERO_TRANSFER = "COURT_ZERO_TRANSFER";
    string internal constant ERROR_TOO_MANY_TRANSITIONS = "COURT_TOO_MANY_TRANSITIONS";
    string internal constant ERROR_UNFINISHED_TERM = "COURT_UNFINISHED_TERM";
    string internal constant ERROR_PAST_TERM_FEE_CHANGE = "COURT_PAST_TERM_FEE_CHANGE";
    string internal constant ERROR_INVALID_ACCOUNT_STATE = "COURT_INVALID_ACCOUNT_STATE";
    string internal constant ERROR_TOKENS_BELOW_MIN_STAKE = "COURT_TOKENS_BELOW_MIN_STAKE";
    string internal constant ERROR_JUROR_TOKENS_AT_STAKE = "COURT_JUROR_TOKENS_AT_STAKE";
    string internal constant ERROR_BALANCE_TOO_LOW = "COURT_BALANCE_TOO_LOW";
    string internal constant ERROR_OVERFLOW = "COURT_OVERFLOW";
    string internal constant ERROR_TOKEN_TRANSFER_FAILED = "COURT_TOKEN_TRANSFER_FAILED";
    string internal constant ERROR_GOVENANCE_FEE_TOO_HIGH = "COURT_GOVENANCE_FEE_TOO_HIGH";
    string internal constant ERROR_ROUND_ALREADY_DRAFTED = "COURT_ROUND_ALREADY_DRAFTED";
    string internal constant ERROR_NOT_DRAFT_TERM = "COURT_NOT_DRAFT_TERM";
    string internal constant ERROR_TERM_RANDOMNESS_NOT_YET = "COURT_TERM_RANDOMNESS_NOT_YET";
    string internal constant ERROR_TERM_RANDOMNESS_UNAVAIL = "COURT_TERM_RANDOMNESS_UNAVAIL";
    string internal constant ERROR_SORTITION_LENGTHS_MISMATCH = "COURT_SORTITION_LENGTHS_MISMATCH";
    string internal constant ERROR_INVALID_DISPUTE_STATE = "COURT_INVALID_DISPUTE_STATE";
    string internal constant ERROR_INVALID_ADJUDICATION_ROUND = "COURT_INVALID_ADJUDICATION_ROUND";
    string internal constant ERROR_INVALID_ADJUDICATION_STATE = "COURT_INVALID_ADJUDICATION_STATE";
    string internal constant ERROR_INVALID_JUROR = "COURT_INVALID_JUROR";
    string internal constant ERROR_INVALID_RULING_OPTIONS = "COURT_INVALID_RULING_OPTIONS";
    string internal constant ERROR_CONFIG_PERIOD_ZERO_TERMS = "COURT_CONFIG_PERIOD_ZERO_TERMS";
    string internal constant ERROR_PREV_ROUND_NOT_SETTLED = "COURT_PREV_ROUND_NOT_SETTLED";
    string internal constant ERROR_ROUND_ALREADY_SETTLED = "COURT_ROUND_ALREADY_SETTLED";
    string internal constant ERROR_ROUND_NOT_SETTLED = "COURT_ROUND_NOT_SETTLED";
    string internal constant ERROR_JUROR_ALREADY_REWARDED = "COURT_JUROR_ALREADY_REWARDED";
    string internal constant ERROR_JUROR_NOT_COHERENT = "COURT_JUROR_NOT_COHERENT";

    uint64 internal constant ZERO_TERM_ID = 0; // invalid term that doesn't accept disputes
    uint64 internal constant MODIFIER_ALLOWED_TERM_TRANSITIONS = 1;
    bytes4 private constant ARBITRABLE_INTERFACE_ID = 0xabababab; // TODO: interface id
    uint16 internal constant PCT_BASE = 10000; // ‱
    uint8 internal constant MIN_RULING_OPTIONS = 2;
    uint8 internal constant MAX_RULING_OPTIONS = MIN_RULING_OPTIONS;
    address internal constant BURN_ACCOUNT = 0xdead;
    uint64 internal constant MAX_UINT64 = uint64(-1);

    event NewTerm(uint64 termId, address indexed heartbeatSender);
    event NewCourtConfig(uint64 fromTermId, uint64 courtConfigId);
    event TokenBalanceChange(address indexed token, address indexed owner, uint256 amount, bool positive);
    event JurorActivated(address indexed juror, uint64 fromTermId);
    event JurorDeactivated(address indexed juror, uint64 lastTermId);
    event JurorDrafted(uint256 indexed disputeId, address juror);
    event DisputeStateChanged(uint256 indexed disputeId, DisputeState indexed state);
    event NewDispute(uint256 indexed disputeId, address indexed subject, uint64 indexed draftTermId, uint64 jurorNumber);
    event TokenWithdrawal(address indexed token, address indexed account, uint256 amount);
    event RulingAppealed(uint256 indexed disputeId, uint256 indexed roundId, uint64 indexed draftTermId, uint64 jurorNumber);
    event RulingExecuted(uint256 indexed disputeId, uint8 indexed ruling);
    event RoundSlashingSettled(uint256 indexed disputeId, uint256 indexed roundId, uint256 collectedTokens);
    event RewardSettled(uint256 indexed disputeId, uint256 indexed roundId, address juror);

    modifier only(address _addr) {
        require(msg.sender == _addr, ERROR_INVALID_ADDR);
        _;
    }

    modifier ensureTerm {
        uint64 requiredTransitions = neededTermTransitions();
        require(requiredTransitions <= MODIFIER_ALLOWED_TERM_TRANSITIONS, ERROR_TOO_MANY_TRANSITIONS);

        if (requiredTransitions > 0) {
            heartbeat(requiredTransitions);
        }

        _;
    }

    /**
     * @param _termDuration Duration in seconds per term (recommended 1 hour)
     * @param _jurorToken The address of the juror work token contract.
     * @param _feeToken The address of the token contract that is used to pay for fees.
     * @param _voting The address of the Commit Reveal Voting contract.
     * @param _sumTree The address of the contract storing de Sum Tree for sortitions.
     * @param _jurorFee The amount of _feeToken that is paid per juror per dispute
     * @param _heartbeatFee The amount of _feeToken per dispute to cover maintenance costs.
     * @param _draftFee The amount of _feeToken per juror to cover the drafting cost.
     * @param _settleFee The amount of _feeToken per juror to cover round settlement cost.
     * @param _governanceFeeShare Share in ‱ of fees that are paid to the governor.
     * @param _governor Address of the governor contract.
     * @param _firstTermStartTime Timestamp in seconds when the court will open (to give time for juror onboarding)
     * @param _jurorMinStake Minimum amount of juror tokens that can be activated
     * @param _roundStateDurations Number of terms that the different states a dispute round last
     * @param _penaltyPct ‱ of jurorMinStake that can be slashed (1/10,000)
     */
    constructor(
        uint64 _termDuration,
        ERC20 _jurorToken,
        ERC20 _feeToken,
        ICRVoting _voting,
        ISumTree _sumTree,
        uint256 _jurorFee,
        uint256 _heartbeatFee,
        uint256 _draftFee,
        uint256 _settleFee,
        uint16 _governanceFeeShare,
        address _governor,
        uint64 _firstTermStartTime,
        uint256 _jurorMinStake,
        uint64[3] _roundStateDurations,
        uint16 _penaltyPct
        // TODO: stack too deep
        //uint16 _finalRoundReduction
    ) public {
        termDuration = _termDuration;
        jurorToken = _jurorToken;
        voting = _voting;
        sumTree = _sumTree;
        jurorMinStake = _jurorMinStake;
        governor = _governor;

        voting.setOwner(ICRVotingOwner(this));
        sumTree.init(address(this));

        courtConfigs.length = 1; // leave index 0 empty
        _setCourtConfig(
            ZERO_TERM_ID,
            _feeToken,
            _jurorFee,
            _heartbeatFee,
            _draftFee,
            _settleFee,
            _governanceFeeShare,
            _roundStateDurations,
            _penaltyPct,
            // TODO: stack too deep
            //_finalRoundReduction
            5000
        );
        terms[ZERO_TERM_ID].startTime = _firstTermStartTime - _termDuration;
    }

    /**
     * @notice Send a heartbeat to the Court to transition up to `_termTransitions`
     */
    function heartbeat(uint64 _termTransitions) public {
        require(canTransitionTerm(), ERROR_UNFINISHED_TERM);

        Term storage prevTerm = terms[termId];
        termId += 1;
        Term storage nextTerm = terms[termId];
        address heartbeatSender = msg.sender;

        // Set fee structure for term
        if (nextTerm.courtConfigId == 0) {
            nextTerm.courtConfigId = prevTerm.courtConfigId;
        } else {
            configChangeTermId = ZERO_TERM_ID; // fee structure changed in this term
        }

        // TODO: skip period if you can

        // Set the start time of the term (ensures equally long terms, regardless of heartbeats)
        nextTerm.startTime = prevTerm.startTime + termDuration;
        nextTerm.randomnessBN = _blockNumber() + 1; // randomness source set to next block (content unknown when heartbeat happens)

        CourtConfig storage courtConfig = courtConfigs[nextTerm.courtConfigId];
        uint256 totalFee = nextTerm.dependingDrafts * courtConfig.heartbeatFee;

        if (totalFee > 0) {
            _payFees(courtConfig.feeToken, heartbeatSender, totalFee, courtConfig.governanceFeeShare);
        }

        emit NewTerm(termId, heartbeatSender);

        if (_termTransitions > 1 && canTransitionTerm()) {
            heartbeat(_termTransitions - 1);
        }
    }

    /**
     * @notice Stake `@tokenAmount(self.jurorToken(), _amount)` to the Court
     */
    function stake(uint256 _amount, bytes) external {
        _stake(msg.sender, msg.sender, _amount);
    }

    /**
     * @notice Stake `@tokenAmount(self.jurorToken(), _amount)` for `_to` to the Court
     */
    function stakeFor(address _to, uint256 _amount, bytes) external {
        _stake(msg.sender, _to, _amount);
    }

    /**
     * @notice Unstake `@tokenAmount(self.jurorToken(), _amount)` for `_to` from the Court
     */
    function unstake(uint256 _amount, bytes) external {
        return withdraw(jurorToken, _amount); // withdraw() ensures the correct term
    }

    /**
     * @notice Withdraw `@tokenAmount(_token, _amount)` from the Court
     */
    function withdraw(ERC20 _token, uint256 _amount) public ensureTerm {
        require(_amount > 0, ERROR_ZERO_TRANSFER);

        address addr = msg.sender;
        Account storage account = accounts[addr];
        uint256 balance = account.balances[_token];
        require(balance >= _amount, ERROR_BALANCE_TOO_LOW);

        if (_token == jurorToken) {
            // Make sure deactivation has finished before withdrawing
            require(account.deactivationTermId <= termId, ERROR_INVALID_ACCOUNT_STATE);
            require(_amount <= unlockedBalanceOf(addr), ERROR_JUROR_TOKENS_AT_STAKE);

            emit Unstaked(addr, _amount, totalStakedFor(addr), "");
        }

        _removeTokens(_token, addr, _amount);
        require(_token.safeTransfer(addr, _amount), ERROR_TOKEN_TRANSFER_FAILED);

        emit TokenWithdrawal(_token, addr, _amount);
    }

    /**
     * @notice Become an active juror on next term
     */
    function activate() external ensureTerm {
        address jurorAddress = msg.sender;
        Account storage account = accounts[jurorAddress];
        uint256 balance = account.balances[jurorToken];

        require(account.deactivationTermId <= termId, ERROR_INVALID_ACCOUNT_STATE);
        require(balance >= jurorMinStake, ERROR_TOKENS_BELOW_MIN_STAKE);

        uint256 sumTreeId = account.sumTreeId;
        if (sumTreeId == 0) {
            sumTreeId = sumTree.insert(termId, 0); // Always > 0 (as constructor inserts the first item)
            account.sumTreeId = sumTreeId;
            jurorsByTreeId[sumTreeId] = jurorAddress;
        }

        uint64 fromTermId = termId + 1;
        sumTree.update(sumTreeId, fromTermId, balance, true);

        account.deactivationTermId = MAX_UINT64;
        account.balances[jurorToken] = 0; // tokens are in the tree (present or future)

        emit JurorActivated(jurorAddress, fromTermId);
    }

    // TODO: Activate more tokens as a juror

    /**
     * @notice Stop being an active juror on next term
     */
    function deactivate() external ensureTerm {
        address jurorAddress = msg.sender;
        Account storage account = accounts[jurorAddress];

        require(account.deactivationTermId == MAX_UINT64, ERROR_INVALID_ACCOUNT_STATE);

        // Always account.sumTreeId > 0, as juror has activated before
        uint256 treeBalance = sumTree.getItem(account.sumTreeId);
        account.balances[jurorToken] += treeBalance;

        uint64 lastTermId = termId + 1;
        account.deactivationTermId = lastTermId;

        sumTree.set(account.sumTreeId, lastTermId, 0);

        emit JurorDeactivated(jurorAddress, lastTermId);
    }

    /**
     * @notice Create a dispute over `_subject` with `_possibleRulings` possible rulings, drafting `_jurorNumber` jurors in term `_draftTermId`
     */
    function createDispute(IArbitrable _subject, uint8 _possibleRulings, uint64 _jurorNumber, uint64 _draftTermId)
        external
        ensureTerm
        returns (uint256)
    {
        // TODO: Limit the min amount of terms before drafting (to allow for evidence submission)
        // TODO: Limit the max amount of terms into the future that a dispute can be drafted
        // TODO: Limit the max number of initial jurors
        // TODO: ERC165 check that _subject conforms to the Arbitrable interface
        // TODO: Consider requiring that only the contract being arbitred can create a dispute

        require(_possibleRulings >= MIN_RULING_OPTIONS && _possibleRulings <= MAX_RULING_OPTIONS, ERROR_INVALID_RULING_OPTIONS);

        uint256 disputeId = disputes.length;
        disputes.length = disputeId + 1;

        Dispute storage dispute = disputes[disputeId];
        dispute.subject = _subject;
        dispute.possibleRulings = _possibleRulings;

        // _newAdjudicationRound charges fees for starting the round
        _newAdjudicationRound(disputeId, _jurorNumber, _draftTermId);

        emit NewDispute(disputeId, _subject, _draftTermId, _jurorNumber);

        return disputeId;
    }

    /**
     * @notice Draft jurors for the next round of dispute #`_disputeId`
     * @dev Allows for batches, so only up to MAX_JURORS_PER_DRAFT_BATCH will be drafted in each call
     */
    function draftAdjudicationRound(uint256 _disputeId)
        public
        ensureTerm
    {
        Dispute storage dispute = disputes[_disputeId];
        AdjudicationRound storage round = dispute.rounds[dispute.rounds.length - 1];
        // TODO: stack too deep: uint64 draftTermId = round.draftTermId;
        // We keep the inintial term for config, but we update it for randomness seed,
        // as otherwise it would be easier for some juror to add tokens to the tree (or remove them)
        // in order to change the result of the next draft batch
        Term storage draftTerm = terms[termId];
        CourtConfig storage config = courtConfigs[terms[round.draftTermId].courtConfigId]; // safe to use directly as it is current or past term

        require(dispute.state == DisputeState.PreDraft, ERROR_ROUND_ALREADY_DRAFTED);
        require(_blockNumber() > draftTerm.randomnessBN, ERROR_TERM_RANDOMNESS_NOT_YET);
        require(round.draftTermId <= termId, ERROR_NOT_DRAFT_TERM);

        if (draftTerm.randomness == bytes32(0)) {
            draftTerm.randomness = blockhash(draftTerm.randomnessBN);
        }
<<<<<<< HEAD
        // as we already allow to move drafting to later terms, if current term has gone
        // more than 256 blocks beyond the randomness BN, it will have to wait until next term
        require(draftTerm.randomness != bytes32(0), ERROR_TERM_RANDOMNESS_UNAVAIL);

        // TODO: stack too deep
        //uint64 jurorNumber = round.jurorNumber;
        //uint256 nextJurorIndex = round.nextJurorIndex;
        if (round.jurors.length == 0) {
            round.jurors.length = round.jurorNumber;
=======

        uint256 maxPenalty = _pct4(jurorMinStake, config.penaltyPct);
        uint256 jurorNumber = round.jurorNumber;
        uint256 skippedJurors = 0;
        round.votes.length = jurorNumber;

        for (uint256 i = 0; i < jurorNumber; i++) {
            (uint256 jurorKey, uint256 stake) = _treeSearch(draftTerm.randomness, _disputeId, i + skippedJurors);
            address juror = jurorsByTreeId[jurorKey];

            // Account storage jurorAccount = accounts[juror]; // Hitting stack too deep
            uint256 newAtStake = accounts[juror].atStakeTokens + maxPenalty;
            if (stake >= newAtStake) {
                accounts[juror].atStakeTokens = newAtStake;
            } else {
                // SECURITY: This has a chance of bricking the round depending on the state of the court
                skippedJurors++;
                i--;
                continue;
            }
            round.votes[i].juror = juror;
            emit JurorDrafted(_disputeId, juror, i);
>>>>>>> 24cb0916
        }

        uint256 jurorsRequested = round.jurorNumber - round.filledSeats;
        if (jurorsRequested > MAX_JURORS_PER_DRAFT_BATCH) {
            jurorsRequested = MAX_JURORS_PER_DRAFT_BATCH;
        }

        // to add "randomness" to sortition call in order to avoid getting stuck by
        // getting the same overleveraged juror over and over
        uint256 sortitionIteration = 0;

        while (jurorsRequested > 0) {
            (
                uint256[] memory jurorKeys,
                uint256[] memory stakes
            ) = _treeSearch(
                draftTerm.randomness,
                _disputeId,
                round.filledSeats,
                jurorsRequested,
                round.jurorNumber,
                sortitionIteration
            );
            require(jurorKeys.length == stakes.length, ERROR_SORTITION_LENGTHS_MISMATCH);
            require(jurorKeys.length == jurorsRequested, ERROR_SORTITION_LENGTHS_MISMATCH);

            for (uint256 i = 0; i < jurorKeys.length; i++) {
                address juror = jurorsByTreeId[jurorKeys[i]];

                // Account storage jurorAccount = accounts[juror]; // Hitting stack too deep
                uint256 newAtStake = accounts[juror].atStakeTokens + _pct4(jurorMinStake, config.penaltyPct); // maxPenalty
                // Only select a juror if their stake is greater than or equal than the amount of tokens that they can lose, otherwise skip it
                if (stakes[i] >= newAtStake) {
                    accounts[juror].atStakeTokens = newAtStake;
                    // check repeated juror, we assume jurors come ordered from tree search
                    if (round.nextJurorIndex > 0 && round.jurors[round.nextJurorIndex - 1] == juror) {
                        round.jurors.length--;
                    } else {
                        round.jurors[round.nextJurorIndex] = juror;
                        round.nextJurorIndex++;
                    }
                    round.jurorSlotStates[juror].weight++;
                    round.filledSeats++;

                    emit JurorDrafted(_disputeId, juror);

                    jurorsRequested--;
                }
            }
            sortitionIteration++;
        }

        _payFees(config.feeToken, msg.sender, config.draftFee * round.jurorNumber, config.governanceFeeShare);

        // drafting is over
        if (round.filledSeats == round.jurorNumber) {
            if (round.draftTermId < termId) {
                round.delayTerms = termId - round.draftTermId;
            }
            dispute.state = DisputeState.Adjudicating;
            emit DisputeStateChanged(_disputeId, dispute.state);
        }
    }

    /**
     * @notice Appeal round #`_roundId` ruling in dispute #`_disputeId`
     */
    function appealRuling(uint256 _disputeId, uint256 _roundId) external ensureTerm {
        _checkAdjudicationState(_disputeId, _roundId, AdjudicationState.Appealable);

        Dispute storage dispute = disputes[_disputeId];
        AdjudicationRound storage currentRound = dispute.rounds[_roundId];

        uint64 appealJurorNumber;
        uint64 appealDraftTermId = termId + 1; // Appeals are drafted in the next term

        uint256 roundId;
        if (_roundId == MAX_REGULAR_APPEAL_ROUNDS - 1) { // final round, roundId starts at 0
            // number of jurors will be the number of times the minimum stake is hold in the tree, multiplied by a precision factor for division roundings
            (roundId, appealJurorNumber) = _newFinalAdjudicationRound(_disputeId, appealDraftTermId);
        } else {
            // no need for more checks, as final appeal won't ever be in Appealable state,
            // so it would never reach here (first check would fail), but we add this as a sanity check
            assert(_roundId < MAX_REGULAR_APPEAL_ROUNDS);
            appealJurorNumber = APPEAL_STEP_FACTOR * currentRound.jurorNumber;
            // make sure it's odd
            if (appealJurorNumber % 2 == 0) {
                appealJurorNumber++;
            }
            // _newAdjudicationRound charges fees for starting the round
            roundId = _newAdjudicationRound(_disputeId, appealJurorNumber, appealDraftTermId);
        }

        emit RulingAppealed(_disputeId, roundId, appealDraftTermId, appealJurorNumber);
    }

    /**
     * @notice Execute the final ruling of dispute #`_disputeId`
     */
    function executeRuling(uint256 _disputeId) external ensureTerm {
        Dispute storage dispute = disputes[_disputeId];

        require(dispute.state != DisputeState.Executed, ERROR_INVALID_DISPUTE_STATE);

        uint8 winningRuling = _ensureFinalRuling(_disputeId);
        dispute.state = DisputeState.Executed;

        dispute.subject.rule(_disputeId, uint256(winningRuling));

        emit RulingExecuted(_disputeId, winningRuling);
    }

    /**
     * @notice Execute the final ruling of dispute #`_disputeId`
     * @dev Just executes penalties, jurors must manually claim their rewards
     */
    function settleRoundSlashing(uint256 _disputeId, uint256 _roundId, uint256 _jurorsToSettle) external ensureTerm {
        Dispute storage dispute = disputes[_disputeId];
        AdjudicationRound storage round = dispute.rounds[_roundId];
        CourtConfig storage config = courtConfigs[terms[round.draftTermId].courtConfigId]; // safe to use directly as it is the current term

        // Enforce that rounds are settled in order to avoid one round without incentive to settle
        // even if there is a settleFee, it may not be big enough and all jurors in the round are going to be slashed
        require(_roundId == 0 || dispute.rounds[_roundId - 1].settledPenalties, ERROR_PREV_ROUND_NOT_SETTLED);
        require(!round.settledPenalties, ERROR_ROUND_ALREADY_SETTLED);

        uint8 winningRuling = _ensureFinalRuling(_disputeId);
        uint256 voteId = _getVoteId(_disputeId, _roundId);
        // let's fetch them only the first time
        if (round.settledJurors == 0) {
            round.coherentJurors = uint64(voting.getRulingVotes(voteId, winningRuling));
        }

        uint256 collectedTokens;
        if (_roundId < MAX_REGULAR_APPEAL_ROUNDS) {
            uint256 jurorsSettled;
            (collectedTokens, jurorsSettled) = _settleRegularRoundSlashing(round, voteId, config.penaltyPct, winningRuling, _jurorsToSettle);
            round.collectedTokens = collectedTokens;
            _payFees(config.feeToken, msg.sender, config.settleFee * jurorsSettled, config.governanceFeeShare);
        } else { // final round
            // this was accounted for on juror's vote commit
            collectedTokens = round.collectedTokens;
            round.settledPenalties = true;
            // there's no settleFee in this round
        }

        if (round.settledPenalties) {
            // No juror was coherent in the round
            if (round.coherentJurors == 0) {
                // refund fees and burn ANJ
                _payFees(config.feeToken, round.triggeredBy, round.jurorFees, config.governanceFeeShare);
                _assignTokens(jurorToken, BURN_ACCOUNT, collectedTokens);
            }

            emit RoundSlashingSettled(_disputeId, _roundId, collectedTokens);
        }
    }

    function _ensureFinalRuling(uint256 _disputeId) internal returns (uint8 winningRuling) {
        Dispute storage dispute = disputes[_disputeId];

        if (dispute.winningRuling > 0) {
            return dispute.winningRuling; // winning ruling was already set
        }

        // ensure the last round adjudication period already ended
        uint256 lastRoundId = dispute.rounds.length - 1;
        _checkAdjudicationState(_disputeId, lastRoundId, AdjudicationState.Ended);

        uint256 voteId = _getVoteId(_disputeId, lastRoundId);
        winningRuling = voting.getWinningRuling(voteId);
        dispute.winningRuling = winningRuling;
    }

    function _settleRegularRoundSlashing(
        AdjudicationRound storage _round,
        uint256 _voteId,
        uint16 _penaltyPct,
        uint8 _winningRuling,
        uint256 _jurorsToSettle // 0 means all
    )
        internal
        returns (uint256 collectedTokens, uint256 batchSettledJurors)
    {
        // The batch starts at where the previous one ended, stored in _round.settledJurors
        // Initially we try to reach the end of the jurors array
        uint256 settleBatchEnd = _round.jurors.length;
        // TODO: stack too deep uint64 slashingUpdateTermId = termId + 1;
        uint256 roundSettledJurors = _round.settledJurors;
        // Here we compute the amount of jurors that are going to be selected in this call, which is returned by the function for fees calculation
        batchSettledJurors = settleBatchEnd - roundSettledJurors;
        // If the jurors that are going to be settled in this call are more than the requested number,
        // we reduce that amount and the end position in the jurors array
        // (_jurorsToSettle = 0 means settle them all)
        if (_jurorsToSettle > 0 && batchSettledJurors > _jurorsToSettle) {
            batchSettledJurors = _jurorsToSettle;
            settleBatchEnd = roundSettledJurors + _jurorsToSettle;
        } else { // otherwise, we are reaching the end of the array, so it's the last batch
            _round.settledPenalties = true;
        }
        for (uint256 i = roundSettledJurors; i < settleBatchEnd; i++) {
            address juror = _round.jurors[i];
            uint256 weightedPenalty = _pct4(jurorMinStake, _penaltyPct) * _round.jurorSlotStates[juror].weight;
            Account storage account = accounts[juror];
            account.atStakeTokens -= weightedPenalty;

            uint8 jurorRuling = voting.getCastVote(_voteId, juror);
            // If the juror didn't vote for the final winning ruling
            if (jurorRuling != _winningRuling) {
                collectedTokens += weightedPenalty;

                if (account.deactivationTermId <= termId + 1) {
                    // Slash from balance if the account already deactivated
                    _removeTokens(jurorToken, juror, weightedPenalty);
                } else {
                    // account.sumTreeId always > 0: as the juror has activated (and gots its sumTreeId)
                    sumTree.update(account.sumTreeId, termId + 1, weightedPenalty, false);
                }
            }
        }

        _round.settledJurors = uint64(settleBatchEnd); // TODO: check overflow
        _round.collectedTokens = _round.collectedTokens.add(collectedTokens);
    }

    /**
     * @notice Claim reward for round #`_roundId` of dispute #`_disputeId` for juror `_juror`
     */
    function settleReward(uint256 _disputeId, uint256 _roundId, address _juror) external ensureTerm {
        Dispute storage dispute = disputes[_disputeId];
        AdjudicationRound storage round = dispute.rounds[_roundId];
        JurorState storage jurorState = round.jurorSlotStates[_juror];

        require(round.settledPenalties, ERROR_ROUND_NOT_SETTLED);
        require(jurorState.weight > 0, ERROR_INVALID_JUROR);
        require(!jurorState.rewarded, ERROR_JUROR_ALREADY_REWARDED);

        jurorState.rewarded = true;

        uint256 voteId = _getVoteId(_disputeId, _roundId);
        uint256 coherentJurors = round.coherentJurors;
        uint8 jurorRuling = voting.getCastVote(voteId, _juror);

        require(jurorRuling == dispute.winningRuling, ERROR_JUROR_NOT_COHERENT);

        uint256 collectedTokens = round.collectedTokens;

        if (collectedTokens > 0) {
            _assignTokens(jurorToken, _juror, jurorState.weight * collectedTokens / coherentJurors);
        }

        uint256 jurorFee = round.jurorFees * jurorState.weight / coherentJurors;
        CourtConfig storage config = courtConfigs[terms[round.draftTermId].courtConfigId]; // safe to use directly as it is a past term
        _payFees(config.feeToken, _juror, jurorFee, config.governanceFeeShare);

        emit RewardSettled(_disputeId, _roundId, _juror);
    }

    function canTransitionTerm() public view returns (bool) {
        return neededTermTransitions() >= 1;
    }

    function neededTermTransitions() public view returns (uint64) {
        return (_time() - terms[termId].startTime) / termDuration;
    }

    /**
     * @dev This function only works for regular rounds. For final round `filledSeats` is always zero,
     *      so the result will always be false. There is no drafting in final round.
     */
    function areAllJurorsDrafted(uint256 _disputeId, uint256 _roundId) public view returns (bool) {
        AdjudicationRound storage round = disputes[_disputeId].rounds[_roundId];
        return round.filledSeats == round.jurorNumber;
    }

    function areAllJurorsSettled(uint256 _disputeId, uint256 _roundId) public view returns (bool) {
        return disputes[_disputeId].rounds[_roundId].settledPenalties;
    }

    /**
     * @dev Assumes term is up to date. This function only works for regular rounds. There is no drafting in final round.
     */
    function feeForJurorDraft(
        uint64 _draftTermId,
        uint64 _jurorNumber
    )
        public
        view
        returns (ERC20 feeToken, uint256 feeAmount, uint256 jurorFees, uint16 governanceFeeShare)
    {
        CourtConfig storage config = _courtConfigForTerm(_draftTermId);

        feeToken = config.feeToken;
        jurorFees = _jurorNumber * config.jurorFee;
        feeAmount = config.heartbeatFee + jurorFees + _jurorNumber * (config.draftFee + config.settleFee);
        governanceFeeShare = config.governanceFeeShare;
    }

    /**
     * @dev Callback of approveAndCall, allows staking directly with a transaction to the token contract.
     * @param _from The address making the transfer.
     * @param _amount Amount of tokens to transfer to Kleros (in basic units).
     * @param _token Token address
     */
    function receiveApproval(address _from, uint256 _amount, address _token, bytes)
        public
        only(_token)
    {
        if (_token == address(jurorToken)) {
            _stake(_from, _from, _amount);
            // TODO: Activate depending on data
        }
    }

    function totalStaked() external view returns (uint256) {
        return jurorToken.balanceOf(this);
    }

    function token() external view returns (address) {
        return address(jurorToken);
    }

    function supportsHistory() external pure returns (bool) {
        return false;
    }

    function totalStakedFor(address _addr) public view returns (uint256) {
        Account storage account = accounts[_addr];
        uint256 sumTreeId = account.sumTreeId;
        uint256 activeTokens = sumTreeId > 0 ? sumTree.getItem(sumTreeId) : 0;

        return account.balances[jurorToken] + activeTokens;
    }

    /**
     * @dev Assumes that it is always called ensuring the term
     */
    function unlockedBalanceOf(address _addr) public view returns (uint256) {
        Account storage account = accounts[_addr];
        return account.balances[jurorToken].sub(account.atStakeTokens);
    }

<<<<<<< HEAD
    // Voting interface fns
=======
    function getDispute(uint256 _disputeId) external view returns (address subject, uint8 possibleRulings, DisputeState state) {
        Dispute storage dispute = disputes[_disputeId];
        return (dispute.subject, dispute.possibleRulings, dispute.state);
    }

    function getAdjudicationRound(uint256 _disputeId, uint256 _roundId)
        external
        view
        returns (uint8 winningRuling, uint64 draftTerm, uint64 jurorNumber, address triggeredBy, bool settledPenalties, uint256 slashedTokens)
    {
        AdjudicationRound storage round = disputes[_disputeId].rounds[_roundId];
        return (round.winningRuling, round.draftTerm, round.jurorNumber, round.triggeredBy, round.settledPenalties, round.slashedTokens);
    }

    function getAccount(address _accountAddress)
        external
        view
        returns (AccountState state, uint64 fromTerm, uint64 toTerm, uint256 atStakeTokens, uint256 sumTreeId)
    {
        Account storage account = accounts[_accountAddress];
        return (account.state, account.fromTerm, account.toTerm, account.atStakeTokens, account.sumTreeId);
    }

    function _editUpdate(AccountUpdate storage update, uint256 _delta, bool _positive) internal {
        (update.delta, update.positive) = _signedSum(update.delta, update.positive, _delta, _positive);
    }
>>>>>>> 24cb0916

    /**
     * @notice Check that adjudication state is correct
     * @return `_voter`'s weight
     */
    function canCommit(uint256 _voteId, address _voter) external ensureTerm only(voting) returns (uint256 weight) {
        (uint256 disputeId, uint256 roundId) = _decodeVoteId(_voteId);

        // for the final round
        if (roundId == MAX_REGULAR_APPEAL_ROUNDS) {
            return _canCommitFinalRound(disputeId, roundId, _voter);
        }

        weight = _canPerformVotingAction(disputeId, roundId, _voter, AdjudicationState.Commit);
    }

    function _canCommitFinalRound(uint256 _disputeId, uint256 _roundId, address _voter) internal returns (uint256 weight) {
        _checkAdjudicationState(_disputeId, _roundId, AdjudicationState.Commit);

        // weight is the number of times the minimum stake the juror has, multiplied by a precision factor for division roundings
        weight = FINAL_ROUND_WEIGHT_PRECISION *
            sumTree.getItemPast(accounts[_voter].sumTreeId, disputes[_disputeId].rounds[_roundId].draftTermId) /
            jurorMinStake;

        // In the final round, when committing a vote, tokens are collected from the juror's account
        if (weight > 0) {
            AdjudicationRound storage round = disputes[_disputeId].rounds[_roundId];
            CourtConfig storage config = courtConfigs[terms[round.draftTermId].courtConfigId]; // safe to use directly as it is a past term
            Account storage account = accounts[_voter];

            // weight is the number of times the minimum stake the juror has, multiplied by a precision factor for division roundings, so we remove that factor here
            uint256 weightedPenalty = _pct4(jurorMinStake, config.penaltyPct) * weight / FINAL_ROUND_WEIGHT_PRECISION;

            // Try to lock tokens
            // If there's not enough we just return 0 (so prevent juror from voting).
            // (We could use the remaining amount instead, but we would need to re-calculate the juror's weight)
            uint64 slashingUpdateTermId = termId + 1;
            // Slash from balance if the account already deactivated
            if (account.deactivationTermId <= slashingUpdateTermId) {
                if (weightedPenalty > unlockedBalanceOf(_voter)) {
                    return 0;
                }
                _removeTokens(jurorToken, _voter, weightedPenalty);
            } else {
                // account.sumTreeId always > 0: as the juror has activated (and got its sumTreeId)
                uint256 treeUnlockedBalance = sumTree.getItem(account.sumTreeId).sub(account.atStakeTokens);
                if (weightedPenalty > treeUnlockedBalance) {
                    return 0;
                }
                sumTree.update(account.sumTreeId, slashingUpdateTermId, weightedPenalty, false);
            }

            // update round state
            round.collectedTokens += weightedPenalty;
            // This shouldn't overflow. See `_getJurorWeight` and `_newFinalAdjudicationRound`. This will always be less than `jurorNumber`, which currenty is uint64 too
            round.jurorSlotStates[_voter].weight = uint64(weight);
        }
    }

    /**
     * @notice Check that adjudication state is correct
     * @return `_voter`'s weight
     */
    function canReveal(uint256 _voteId, address _voter) external ensureTerm only(voting) returns (uint256) {
        (uint256 disputeId, uint256 roundId) = _decodeVoteId(_voteId);
        return _canPerformVotingAction(disputeId, roundId, _voter, AdjudicationState.Reveal);
    }

    function _canPerformVotingAction(
        uint256 _disputeId,
        uint256 _roundId,
        address _voter,
        AdjudicationState _state
    )
        internal
        view
        returns (uint256)
    {
        _checkAdjudicationState(_disputeId, _roundId, _state);

        return _getJurorWeight(_disputeId, _roundId, _voter);
    }

    function getJurorWeight(uint256 _disputeId, uint256 _roundId, address _juror) external view returns (uint256) {
        return _getJurorWeight(_disputeId, _roundId, _juror);
    }

    function _getVoteId(uint256 _disputeId, uint256 _roundId) internal pure returns (uint256) {
        return (_disputeId << 128) + _roundId;
    }

    function _decodeVoteId(uint256 _voteId) internal pure returns (uint256 disputeId, uint256 roundId) {
        disputeId = _voteId >> 128;
        roundId = _voteId & 0xFFFFFFFFFFFFFFFFFFFFFFFFFFFFFFFF;
    }

    function _getJurorWeight(uint256 _disputeId, uint256 _roundId, address _juror) internal view returns (uint256) {
        return disputes[_disputeId].rounds[_roundId].jurorSlotStates[_juror].weight;
    }

    function _newAdjudicationRound(
        uint256 _disputeId,
        uint64 _jurorNumber,
        uint64 _draftTermId
    )
        internal
        returns (uint256 roundId)
    {
        (ERC20 feeToken, uint256 feeAmount, uint256 jurorFees,) = feeForJurorDraft(_draftTermId, _jurorNumber);

        roundId = _createRound(_disputeId, DisputeState.PreDraft, _draftTermId, _jurorNumber, 0, feeToken, feeAmount, jurorFees);
    }

    function _newFinalAdjudicationRound(
        uint256 _disputeId,
        uint64 _draftTermId
    )
        internal
        returns (uint256 roundId, uint64 jurorNumber)
    {
        // the max amount of tokens the tree can hold for this to fit in an uint64 is:
        // 2^64 * jurorMinStake / FINAL_ROUND_WEIGHT_PRECISION
        // (decimals get cancelled in the division). So it seems enough.
        jurorNumber = uint64(FINAL_ROUND_WEIGHT_PRECISION * sumTree.totalSumPresent(termId) / jurorMinStake);

        CourtConfig storage config = _courtConfigForTerm(_draftTermId);
        // number of jurors is the number of times the minimum stake is hold in the tree, multiplied by a precision factor for division roundings
        // besides, apply final round discount
        uint256 jurorFees = _pct4(jurorNumber * config.jurorFee / FINAL_ROUND_WEIGHT_PRECISION, config.finalRoundReduction);
        uint256 feeAmount = config.heartbeatFee + jurorFees;

        // filledSeats is not used for final round, so we set it to zero
        roundId = _createRound(_disputeId, DisputeState.Adjudicating, _draftTermId, jurorNumber, 0, config.feeToken, feeAmount, jurorFees);
    }

    function _createRound(
        uint256 _disputeId,
        DisputeState _disputeState,
        uint64 _draftTermId,
        uint64 _jurorNumber,
        uint64 _filledSeats,
        ERC20 _feeToken,
        uint256 _feeAmount,
        uint256 _jurorFees
    )
        internal
        returns (uint256 roundId)
    {
        Dispute storage dispute = disputes[_disputeId];
        dispute.state = _disputeState;

        roundId = dispute.rounds.length;
        dispute.rounds.length = roundId + 1;

        AdjudicationRound storage round = dispute.rounds[roundId];
        uint256 voteId = _getVoteId(_disputeId, roundId);
        voting.createVote(voteId, dispute.possibleRulings);
        round.draftTermId = _draftTermId;
        round.jurorNumber = _jurorNumber;
        round.filledSeats = _filledSeats;
        round.triggeredBy = msg.sender;
        round.jurorFees = _jurorFees;

        terms[_draftTermId].dependingDrafts += 1;

        if (_feeAmount > 0) {
            require(_feeToken.safeTransferFrom(msg.sender, this, _feeAmount), ERROR_DEPOSIT_FAILED);
        }
    }

    function _checkAdjudicationState(uint256 _disputeId, uint256 _roundId, AdjudicationState _state) internal view {
        Dispute storage dispute = disputes[_disputeId];
        DisputeState disputeState = dispute.state;

        require(disputeState == DisputeState.Adjudicating, ERROR_INVALID_DISPUTE_STATE);
        require(_roundId == dispute.rounds.length - 1, ERROR_INVALID_ADJUDICATION_ROUND);
        require(_adjudicationStateAtTerm(_disputeId, _roundId, termId) == _state, ERROR_INVALID_ADJUDICATION_STATE);
    }

    function _adjudicationStateAtTerm(uint256 _disputeId, uint256 _roundId, uint64 _termId) internal view returns (AdjudicationState) {
        AdjudicationRound storage round = disputes[_disputeId].rounds[_roundId];

        // we use the config for the original draft term and only use the delay for the timing of the rounds
        uint64 draftTermId = round.draftTermId;
        uint64 configId = terms[draftTermId].courtConfigId;
        uint64 draftFinishedTermId = draftTermId + round.delayTerms;
        CourtConfig storage config = courtConfigs[uint256(configId)];

        uint64 revealStart = draftFinishedTermId + config.commitTerms;
        uint64 appealStart = revealStart + config.revealTerms;
        uint64 appealEnd = appealStart + config.appealTerms;

        if (_termId < draftFinishedTermId) {
            return AdjudicationState.Invalid;
        } else if (_termId < revealStart) {
            return AdjudicationState.Commit;
        } else if (_termId < appealStart) {
            return AdjudicationState.Reveal;
        } else if (_termId < appealEnd && _roundId < MAX_REGULAR_APPEAL_ROUNDS) {
            return AdjudicationState.Appealable;
        } else {
            return AdjudicationState.Ended;
        }
    }

    function _treeSearch(
        bytes32 _termRandomness,
        uint256 _disputeId,
        uint256 _filledSeats,
        uint256 _jurorsRequested,
        uint256 _jurorNumber,
        uint256 _sortitionIteration
    )
        internal
        view
        returns (uint256[] keys, uint256[] stakes)
    {
        (keys, stakes) = sumTree.multiSortition(
            _termRandomness,
            _disputeId,
            termId,
            false,
            _filledSeats,
            _jurorsRequested,
            _jurorNumber,
            _sortitionIteration
        );
    }

    function _courtConfigForTerm(uint64 _termId) internal view returns (CourtConfig storage) {
        uint64 feeTermId;

        if (_termId <= termId) {
            feeTermId = _termId; // for past terms, use the fee structure of the specific term
        } else if (configChangeTermId <= _termId) {
            feeTermId = configChangeTermId; // if fees are changing before the draft, use the incoming fee schedule
        } else {
            feeTermId = termId; // if no changes are scheduled, use the current term fee schedule (which CANNOT change for this term)
        }

        uint256 courtConfigId = uint256(terms[feeTermId].courtConfigId);
        return courtConfigs[courtConfigId];
    }

    function _payFees(ERC20 _feeToken, address _to, uint256 _amount, uint16 _governanceFeeShare) internal {
        if (_amount == 0) {
            return;
        }

        uint256 governanceFee = 0;

        if (_governanceFeeShare > 0) {
            governanceFee = _pct4(_amount, _governanceFeeShare);
            _assignTokens(_feeToken, governor, governanceFee);
        }

        _assignTokens(_feeToken, _to, _amount - governanceFee);
    }

    function _stake(address _from, address _to, uint256 _amount) internal {
        require(_amount > 0, ERROR_ZERO_TRANSFER);

        _assignTokens(jurorToken, _to, _amount);
        require(jurorToken.safeTransferFrom(_from, this, _amount), ERROR_DEPOSIT_FAILED);

        emit Staked(_to, _amount, totalStakedFor(_to), "");
    }

    function _assignTokens(ERC20 _token, address _to, uint256 _amount) internal {
        Account storage account = accounts[_to];
        account.balances[_token] = account.balances[_token].add(_amount);

        emit TokenBalanceChange(_token, _to, _amount, true);
    }

    function _removeTokens(ERC20 _token, address _from, uint256 _amount) internal {
        Account storage account = accounts[_from];
        account.balances[_token] = account.balances[_token].sub(_amount);

        emit TokenBalanceChange(_token, _from, _amount, false);
    }

    // TODO: Expose external function to change config
    function _setCourtConfig(
        uint64 _fromTermId,
        ERC20 _feeToken,
        uint256 _jurorFee,
        uint256 _heartbeatFee,
        uint256 _draftFee,
        uint256 _settleFee,
        uint16 _governanceFeeShare,
        uint64[3] _roundStateDurations,
        uint16 _penaltyPct,
        uint16 _finalRoundReduction
    )
        internal
    {
        // TODO: Require config changes happening at least X terms in the future
        // Where X is the amount of terms in the future a dispute can be scheduled to be drafted at

        require(configChangeTermId > termId || termId == ZERO_TERM_ID, ERROR_PAST_TERM_FEE_CHANGE);
        require(_governanceFeeShare <= PCT_BASE, ERROR_GOVENANCE_FEE_TOO_HIGH);

        for (uint i = 0; i < _roundStateDurations.length; i++) {
            require(_roundStateDurations[i] > 0, ERROR_CONFIG_PERIOD_ZERO_TERMS);
        }

        if (configChangeTermId != ZERO_TERM_ID) {
            terms[configChangeTermId].courtConfigId = 0; // reset previously set fee structure change
        }

        CourtConfig memory courtConfig = CourtConfig({
            feeToken: _feeToken,
            governanceFeeShare: _governanceFeeShare,
            jurorFee: _jurorFee,
            heartbeatFee: _heartbeatFee,
            draftFee: _draftFee,
            settleFee: _settleFee,
            commitTerms: _roundStateDurations[0],
            revealTerms: _roundStateDurations[1],
            appealTerms: _roundStateDurations[2],
            penaltyPct: _penaltyPct,
            finalRoundReduction: _finalRoundReduction
        });

        uint64 courtConfigId = uint64(courtConfigs.push(courtConfig) - 1);
        terms[configChangeTermId].courtConfigId = courtConfigId;
        configChangeTermId = _fromTermId;

        emit NewCourtConfig(_fromTermId, courtConfigId);
    }

    function _time() internal view returns (uint64) {
        return uint64(block.timestamp);
    }

    function _blockNumber() internal view returns (uint64) {
        return uint64(block.number);
    }

    function _pct4(uint256 _number, uint16 _pct) internal pure returns (uint256) {
        return _number * uint256(_pct) / uint256(PCT_BASE);
    }
}<|MERGE_RESOLUTION|>--- conflicted
+++ resolved
@@ -444,7 +444,6 @@
         if (draftTerm.randomness == bytes32(0)) {
             draftTerm.randomness = blockhash(draftTerm.randomnessBN);
         }
-<<<<<<< HEAD
         // as we already allow to move drafting to later terms, if current term has gone
         // more than 256 blocks beyond the randomness BN, it will have to wait until next term
         require(draftTerm.randomness != bytes32(0), ERROR_TERM_RANDOMNESS_UNAVAIL);
@@ -454,30 +453,6 @@
         //uint256 nextJurorIndex = round.nextJurorIndex;
         if (round.jurors.length == 0) {
             round.jurors.length = round.jurorNumber;
-=======
-
-        uint256 maxPenalty = _pct4(jurorMinStake, config.penaltyPct);
-        uint256 jurorNumber = round.jurorNumber;
-        uint256 skippedJurors = 0;
-        round.votes.length = jurorNumber;
-
-        for (uint256 i = 0; i < jurorNumber; i++) {
-            (uint256 jurorKey, uint256 stake) = _treeSearch(draftTerm.randomness, _disputeId, i + skippedJurors);
-            address juror = jurorsByTreeId[jurorKey];
-
-            // Account storage jurorAccount = accounts[juror]; // Hitting stack too deep
-            uint256 newAtStake = accounts[juror].atStakeTokens + maxPenalty;
-            if (stake >= newAtStake) {
-                accounts[juror].atStakeTokens = newAtStake;
-            } else {
-                // SECURITY: This has a chance of bricking the round depending on the state of the court
-                skippedJurors++;
-                i--;
-                continue;
-            }
-            round.votes[i].juror = juror;
-            emit JurorDrafted(_disputeId, juror, i);
->>>>>>> 24cb0916
         }
 
         uint256 jurorsRequested = round.jurorNumber - round.filledSeats;
@@ -820,9 +795,6 @@
         return account.balances[jurorToken].sub(account.atStakeTokens);
     }
 
-<<<<<<< HEAD
-    // Voting interface fns
-=======
     function getDispute(uint256 _disputeId) external view returns (address subject, uint8 possibleRulings, DisputeState state) {
         Dispute storage dispute = disputes[_disputeId];
         return (dispute.subject, dispute.possibleRulings, dispute.state);
@@ -846,10 +818,8 @@
         return (account.state, account.fromTerm, account.toTerm, account.atStakeTokens, account.sumTreeId);
     }
 
-    function _editUpdate(AccountUpdate storage update, uint256 _delta, bool _positive) internal {
-        (update.delta, update.positive) = _signedSum(update.delta, update.positive, _delta, _positive);
-    }
->>>>>>> 24cb0916
+
+    // Voting interface fns
 
     /**
      * @notice Check that adjudication state is correct
