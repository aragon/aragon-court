pragma solidity ^0.4.24; // TODO: pin solc

// Inspired by: Kleros.sol https://github.com/kleros/kleros @ 7281e69
import "./standards/arbitration/IArbitrable.sol";
import "./standards/erc900/IJurorsRegistry.sol";
import "./standards/erc900/IJurorsRegistryOwner.sol";
import "./standards/accounting/IAccounting.sol";
import "./standards/voting/ICRVoting.sol";
import "./standards/voting/ICRVotingOwner.sol";
import "./standards/subscription/ISubscriptions.sol";
import "./standards/subscription/ISubscriptionsOwner.sol";

import "@aragon/os/contracts/lib/token/ERC20.sol";
import "@aragon/os/contracts/common/SafeERC20.sol";
import "@aragon/os/contracts/lib/math/SafeMath.sol";


// solium-disable function-order
contract Court is IJurorsRegistryOwner, ICRVotingOwner, ISubscriptionsOwner {
    using SafeERC20 for ERC20;
    using SafeMath for uint256;

<<<<<<< HEAD
    uint256 internal constant MAX_JURORS_PER_DRAFT_BATCH = 10; // to cap gas used on draft
    uint256 internal constant FINAL_ROUND_WEIGHT_PRECISION = 1000; // to improve roundings
    uint64 internal constant APPEAL_STEP_FACTOR = 3;
    uint8 public constant APPEAL_COLLATERAL_FACTOR = 3; // multiple of juror fees required to appeal a preliminary ruling
    uint8 public constant APPEAL_CONFIRMATION_COLLATERAL_FACTOR = 2; // multiple of juror fees required to confirm appeal
=======
    uint256 internal constant MAX_JURORS_PER_DRAFT_BATCH = 10;      // to cap gas used on draft
    uint256 internal constant MAX_REGULAR_APPEAL_ROUNDS_LIMIT = 10; // to cap the max number of regular appeal rounds
    uint256 internal constant FINAL_ROUND_WEIGHT_PRECISION = 1000;  // to improve roundings
>>>>>>> a07a51b8
    // TODO: move all other constants up here

    struct CourtConfig {
        // Fee structure
        ERC20 feeToken;
        uint256 jurorFee;           // per juror, total round juror fee = jurorFee * jurors drawn
        uint256 heartbeatFee;       // per dispute, total heartbeat fee = heartbeatFee * disputes/appeals in term
        uint256 draftFee;           // per juror, total round draft fee = draftFee * jurors drawn
        uint256 settleFee;          // per juror, total round draft fee = settleFee * jurors drawn
        // Dispute config
        uint64 commitTerms;
        uint64 revealTerms;
        uint64 appealTerms;
        uint64 appealConfirmTerms;
        uint16 penaltyPct;
        uint16 finalRoundReduction; // ‱ of reduction applied for final appeal round (1/10,000)
        uint64 appealStepFactor;
        uint32 maxRegularAppealRounds; // before the final appeal
    }

    struct Term {
        uint64 startTime;       // timestamp when the term started
        uint64 dependingDrafts; // disputes or appeals pegged to this term for randomness
        uint64 courtConfigId;   // fee structure for this term (index in courtConfigs array)
        uint64 randomnessBN;    // block number for entropy
        bytes32 randomness;     // entropy from randomnessBN block hash
    }

    enum AdjudicationState {
        Invalid,
        Commit,
        Reveal,
        Appeal,
        AppealConfirm,
        Ended
    }

    struct JurorState {
        uint64 weight;
        bool rewarded;
    }

    struct AdjudicationRound {
        address[] jurors;
        mapping (address => JurorState) jurorSlotStates;
        Appealer appealMaker;
        Appealer appealTaker;
        uint64 draftTermId;
        uint64 delayTerms;
        uint64 jurorNumber;
        uint64 coherentJurors;
        uint64 nextJurorIndex;
        uint64 filledSeats;
        uint64 settledJurors;
        address triggeredBy;
        bool settledPenalties;
        bool settledAppeals;
        uint256 jurorFees;
        // for regular rounds this contains penalties from non-winning jurors, collected after reveal period
        // for the final round it contains all potential penalties from jurors that voted, as they are collected when jurors commit vote
        uint256 collectedTokens;
    }

    // TODO: unifiy this with CRVoting!
    enum Ruling {
        Missing,
        Refused
        // ruling options are dispute specific
    }

    struct Appealer {
        address appealer;
        uint8 forRuling;
    }

    enum DisputeState {
        PreDraft,
        Adjudicating,
        Executed
    }

    struct Dispute {
        IArbitrable subject;
        uint8 possibleRulings;      // number of possible rulings the court can decide on
        uint8 winningRuling;
        DisputeState state;
        AdjudicationRound[] rounds;
    }

    // State constants which are set in the constructor and can't change
    uint64 public termDuration; // recomended value ~1 hour as 256 blocks (available block hash) around an hour to mine
    IJurorsRegistry internal jurorsRegistry;
    IAccounting internal accounting;
    ICRVoting internal voting;
    ISubscriptions internal subscriptions;

    // Global config, configurable by governor
    address internal governor; // TODO: consider using aOS' ACL
    CourtConfig[] public courtConfigs;

    // Court state
    uint64 internal termId;
    uint64 public configChangeTermId;
    mapping (uint64 => Term) public terms;
    Dispute[] public disputes;

    string internal constant ERROR_INVALID_ADDR = "CTBAD_ADDR";
    string internal constant ERROR_DEPOSIT_FAILED = "CTDEPOSIT_FAIL";
    string internal constant ERROR_TOO_MANY_TRANSITIONS = "CTTOO_MANY_TRANSITIONS";
    string internal constant ERROR_UNFINISHED_TERM = "CTUNFINISHED_TERM";
    string internal constant ERROR_PAST_TERM_FEE_CHANGE = "CTPAST_TERM_FEE_CHANGE";
    string internal constant ERROR_OVERFLOW = "CTOVERFLOW";
    string internal constant ERROR_ROUND_ALREADY_DRAFTED = "CTROUND_ALRDY_DRAFTED";
    string internal constant ERROR_NOT_DRAFT_TERM = "CTNOT_DRAFT_TERM";
    string internal constant ERROR_TERM_RANDOMNESS_NOT_YET = "CTRANDOM_NOT_YET";
    string internal constant ERROR_WRONG_TERM = "CTBAD_TERM";
    string internal constant ERROR_TERM_RANDOMNESS_UNAVAIL = "CTRANDOM_UNAVAIL";
    string internal constant ERROR_INVALID_DISPUTE_STATE = "CTBAD_DISPUTE_STATE";
    string internal constant ERROR_INVALID_ADJUDICATION_ROUND = "CTBAD_ADJ_ROUND";
    string internal constant ERROR_INVALID_ADJUDICATION_STATE = "CTBAD_ADJ_STATE";
    string internal constant ERROR_ROUND_ALREADY_APPEALED = "CTROUND_ALRDY_APPEALED";
    string internal constant ERROR_ROUND_NOT_APPEALED = "CTROUND_NOT_APPEALED";
    string internal constant ERROR_ROUND_APPEAL_ALREADY_SETTLED = "CTAPPEAL_ALRDY_SETTLED";
    string internal constant ERROR_ROUND_APPEAL_ALREADY_CONFIRMED = "CTAPPEAL_ALRDY_CONFIRMED";
    string internal constant ERROR_INVALID_RULING = "CTBAD_RULING";
    string internal constant ERROR_INVALID_JUROR = "CTBAD_JUROR";
    // TODO: string internal constant ERROR_INVALID_DISPUTE_CREATOR = "CTBAD_DISPUTE_CREATOR";
    string internal constant ERROR_SUBSCRIPTION_NOT_PAID = "CTSUBSC_UNPAID";
    string internal constant ERROR_INVALID_RULING_OPTIONS = "CTBAD_RULING_OPTS";
    string internal constant ERROR_CONFIG_PERIOD_ZERO_TERMS = "CTCONFIG_PERIOD_0";
    string internal constant ERROR_PREV_ROUND_NOT_SETTLED = "CTPREV_ROUND_NOT_SETTLED";
    string internal constant ERROR_ROUND_ALREADY_SETTLED = "CTROUND_ALRDY_SETTLED";
    string internal constant ERROR_ROUND_NOT_SETTLED = "CTROUND_NOT_SETTLED";
    string internal constant ERROR_JUROR_ALREADY_REWARDED = "CTJUROR_ALRDY_REWARDED";
    string internal constant ERROR_JUROR_NOT_COHERENT = "CTJUROR_INCOHERENT";
    string internal constant ERROR_WRONG_PENALTY_PCT = "CTBAD_PENALTY";
    string internal constant ERROR_INVALID_MAX_APPEAL_ROUNDS = "CTINVALID_MAX_APPEAL_ROUNDS";

    uint64 internal constant ZERO_TERM_ID = 0; // invalid term that doesn't accept disputes
    uint64 internal constant MODIFIER_ALLOWED_TERM_TRANSITIONS = 1;
    //bytes4 private constant ARBITRABLE_INTERFACE_ID = 0xabababab; // TODO: interface id
    uint256 internal constant PCT_BASE = 10000; // ‱
    uint8 internal constant MIN_RULING_OPTIONS = 2;
    uint8 internal constant MAX_RULING_OPTIONS = MIN_RULING_OPTIONS;
    uint256 internal constant MAX_UINT16 = uint16(-1);
    uint64 internal constant MAX_UINT64 = uint64(-1);

    event NewTerm(uint64 termId, address indexed heartbeatSender);
    event NewCourtConfig(uint64 fromTermId, uint64 courtConfigId);
    event DisputeStateChanged(uint256 indexed disputeId, DisputeState indexed state);
    event NewDispute(uint256 indexed disputeId, address indexed subject, uint64 indexed draftTermId, uint64 jurorNumber);
    event RulingAppealed(uint256 indexed disputeId, uint256 indexed roundId, uint8 forRuling);
    event RulingAppealConfirmed(uint256 indexed disputeId, uint256 indexed roundId, uint64 indexed draftTermId, uint256 jurorNumber);
    event RulingExecuted(uint256 indexed disputeId, uint8 indexed ruling);
    event RoundSlashingSettled(uint256 indexed disputeId, uint256 indexed roundId, uint256 collectedTokens);
    event RewardSettled(uint256 indexed disputeId, uint256 indexed roundId, address juror);

    modifier only(address _addr) {
        require(msg.sender == _addr, ERROR_INVALID_ADDR);
        _;
    }

    modifier ensureTerm {
        _ensureTerm();
        _;
    }

    /**
     * @param _termDuration Duration in seconds per term (recommended 1 hour)
     * @param _tokens Array containing:
     *        _jurorToken The address of the juror work token contract.
     *        _feeToken The address of the token contract that is used to pay for fees.
     * @param _jurorsRegistry The address of the JurorsRegistry component of the Court
     * @param _voting The address of the Commit Reveal Voting contract.
     * @param _fees Array containing:
     *        _jurorFee The amount of _feeToken that is paid per juror per dispute
     *        _heartbeatFee The amount of _feeToken per dispute to cover maintenance costs.
     *        _draftFee The amount of _feeToken per juror to cover the drafting cost.
     *        _settleFee The amount of _feeToken per juror to cover round settlement cost.
     * @param _governor Address of the governor contract.
     * @param _firstTermStartTime Timestamp in seconds when the court will open (to give time for juror onboarding)
     * @param _minJurorsActiveBalance Minimum amount of juror tokens that can be activated
     * @param _roundStateDurations Number of terms that the different states a dispute round last
     * @param _pcts Array containing:
     *        _penaltyPct ‱ of minJurorsActiveBalance that can be slashed (1/10,000)
     *        _finalRoundReduction ‱ of fee reduction for the last appeal round (1/10,000)
     * @param _subscriptionParams Array containing params for Subscriptions:
     *        _periodDuration Length of Subscription periods
     *        _feeAmount Amount of periodic fees
     *        _prePaymentPeriods Max number of payments that can be done in advance
     *        _latePaymentPenaltyPct Penalty for not paying on time
     *        _governorSharePct Share of paid fees that goes to governor
     */
    constructor(
        uint64 _termDuration,
        ERC20[2] _tokens, // _jurorToken, _feeToken
        IJurorsRegistry _jurorsRegistry,
        IAccounting _accounting,
        ICRVoting _voting,
        ISubscriptions _subscriptions,
        uint256[4] _fees, // _jurorFee, _heartbeatFee, _draftFee, _settleFee
        address _governor,
        uint64 _firstTermStartTime,
        uint256 _minJurorsActiveBalance,
        uint64[4] _roundStateDurations,
        uint16[2] _pcts, //_penaltyPct, _finalRoundReduction
        uint64 _appealStepFactor,
        uint32 _maxRegularAppealRounds,
        uint256[5] _subscriptionParams // _periodDuration, _feeAmount, _prePaymentPeriods, _latePaymentPenaltyPct, _governorSharePct
    ) public {
        require(_firstTermStartTime >= _termDuration, ERROR_WRONG_TERM);

        termDuration = _termDuration;
        jurorsRegistry = _jurorsRegistry;
        accounting = _accounting;
        voting = _voting;
        subscriptions = _subscriptions;
        governor = _governor;

        //                                  _jurorToken
        _initJurorsRegistry(_jurorsRegistry, _tokens[0], _minJurorsActiveBalance);
        accounting.init(address(this));
        voting.setOwner(ICRVotingOwner(this));
        //                 _jurorToken
        _initSubscriptions(_tokens[0], _subscriptionParams);

        courtConfigs.length = 1; // leave index 0 empty
        _setCourtConfig(
            ZERO_TERM_ID,
            _tokens[1], // _feeToken
            _fees,
            _roundStateDurations,
            _pcts[0], // _penaltyPct
            _pcts[1],  // _finalRoundReduction
            _appealStepFactor,
            _maxRegularAppealRounds
        );
        terms[ZERO_TERM_ID].startTime = _firstTermStartTime - _termDuration;
    }

    /**
     * @notice Send a heartbeat to the Court to transition up to `_termTransitions`
     */
    function heartbeat(uint64 _termTransitions) public {
        require(canTransitionTerm(), ERROR_UNFINISHED_TERM);

        Term storage prevTerm = terms[termId];
        termId += 1;
        Term storage nextTerm = terms[termId];
        address heartbeatSender = msg.sender;

        // Set fee structure for term
        if (nextTerm.courtConfigId == 0) {
            nextTerm.courtConfigId = prevTerm.courtConfigId;
        } else {
            configChangeTermId = ZERO_TERM_ID; // fee structure changed in this term
        }

        // TODO: skip period if you can

        // Set the start time of the term (ensures equally long terms, regardless of heartbeats)
        nextTerm.startTime = prevTerm.startTime + termDuration;
        nextTerm.randomnessBN = _blockNumber() + 1; // randomness source set to next block (content unknown when heartbeat happens)

        CourtConfig storage courtConfig = courtConfigs[nextTerm.courtConfigId];
        uint256 totalFee = nextTerm.dependingDrafts * courtConfig.heartbeatFee;

        if (totalFee > 0) {
            accounting.assign(courtConfig.feeToken, heartbeatSender, totalFee);
        }

        emit NewTerm(termId, heartbeatSender);

        if (_termTransitions > 1 && canTransitionTerm()) {
            heartbeat(_termTransitions - 1);
        }
    }

    /**
     * @notice Create a dispute over `_subject` with `_possibleRulings` possible rulings, drafting `_jurorNumber` jurors in term `_draftTermId`
     */
    function createDispute(IArbitrable _subject, uint8 _possibleRulings, uint64 _jurorNumber, uint64 _draftTermId)
        external
        ensureTerm
        returns (uint256)
    {
        // TODO: Limit the min amount of terms before drafting (to allow for evidence submission)
        // TODO: Limit the max amount of terms into the future that a dispute can be drafted
        // TODO: Limit the max number of initial jurors
        // TODO: ERC165 check that _subject conforms to the Arbitrable interface

        // TODO: require(address(_subject) == msg.sender, ERROR_INVALID_DISPUTE_CREATOR);
        require(subscriptions.isUpToDate(address(_subject)), ERROR_SUBSCRIPTION_NOT_PAID);
        require(_possibleRulings >= MIN_RULING_OPTIONS && _possibleRulings <= MAX_RULING_OPTIONS, ERROR_INVALID_RULING_OPTIONS);

        uint256 disputeId = disputes.length;
        disputes.length = disputeId + 1;

        Dispute storage dispute = disputes[disputeId];
        dispute.subject = _subject;
        dispute.possibleRulings = _possibleRulings;

        (ERC20 feeToken, uint256 feeAmount, uint256 jurorFees) = _getFeesForRegularRound(_draftTermId, _jurorNumber);
        // pay round fees
        _payGeneric(feeToken, feeAmount);
        _createRound(disputeId, DisputeState.PreDraft, _draftTermId, _jurorNumber, jurorFees);

        emit NewDispute(disputeId, _subject, _draftTermId, _jurorNumber);

        return disputeId;
    }

    /**
     * @notice Draft jurors for the next round of dispute #`_disputeId`
     * @dev Allows for batches, so only up to MAX_JURORS_PER_DRAFT_BATCH will be drafted in each call
     */
    function draftAdjudicationRound(uint256 _disputeId)
        public
        ensureTerm
    {
        Dispute storage dispute = disputes[_disputeId];
        AdjudicationRound storage round = dispute.rounds[dispute.rounds.length - 1];
        // TODO: stack too deep: uint64 draftTermId = round.draftTermId;
        // We keep the inintial term for config, but we update it for randomness seed,
        // as otherwise it would be easier for some juror to add tokens to the registry (or remove them)
        // in order to change the result of the next draft batch
        Term storage draftTerm = terms[termId];
        CourtConfig storage config = courtConfigs[terms[round.draftTermId].courtConfigId]; // safe to use directly as it is current or past term

        require(dispute.state == DisputeState.PreDraft, ERROR_ROUND_ALREADY_DRAFTED);
        require(round.draftTermId <= termId, ERROR_NOT_DRAFT_TERM);
        // Ensure that term has randomness:
        _ensureTermRandomness(draftTerm);
        // as we already allow to move drafting to later terms, if current term has gone
        // more than 256 blocks beyond the randomness BN, it will have to wait until next term
        require(draftTerm.randomness != bytes32(0), ERROR_TERM_RANDOMNESS_UNAVAIL);

        // TODO: stack too deep
        //uint64 jurorNumber = round.jurorNumber;
        if (round.jurors.length == 0) {
            round.jurors.length = round.jurorNumber;
        }

        uint256 jurorsRequested = round.jurorNumber - round.filledSeats;
        if (jurorsRequested > MAX_JURORS_PER_DRAFT_BATCH) {
            jurorsRequested = MAX_JURORS_PER_DRAFT_BATCH;
        }

        uint256[7] memory draftParams = [
            uint256(draftTerm.randomness),
            _disputeId,
            termId,
            round.filledSeats,
            jurorsRequested,
            round.jurorNumber,
            config.penaltyPct
        ];
        (
            address[] memory jurors,
            uint64[] memory weights,
            uint256 jurorsLength,
            uint64 filledSeats
        ) = jurorsRegistry.draft(draftParams);
        uint256 nextJurorIndex = round.nextJurorIndex;
        uint256 jurorsRepeated = 0;
        for (uint256 i = 0; i < jurorsLength; i++) {
            // TODO: stack too deep: address juror = jurors[i];
            if (round.jurorSlotStates[jurors[i]].weight == 0) { // new juror
                round.jurors[nextJurorIndex + i - jurorsRepeated] = jurors[i];
            } else { // repeated juror
                jurorsRepeated++;
            }
            round.jurorSlotStates[jurors[i]].weight += weights[i];
        }
        jurorsLength -= jurorsRepeated;
        // reduce jurors array length because of repeated jurors
        // Althoguh draft function does some grouping, jurors can still be unordered and repeated
        round.jurors.length -= jurorsRequested - jurorsLength;
        // invariant: sum(weights) = jurorsRequested
        round.nextJurorIndex += uint64(jurorsLength);
        round.filledSeats = filledSeats;

        // TODO: reuse draft call (stack too deep!)
        accounting.assign(config.feeToken, msg.sender, config.draftFee * round.jurorNumber);

        // drafting is over
        if (round.filledSeats == round.jurorNumber) {
            if (round.draftTermId < termId) {
                round.delayTerms = termId - round.draftTermId;
            }
            dispute.state = DisputeState.Adjudicating;
            emit DisputeStateChanged(_disputeId, dispute.state);
        }
    }

    function _endTermForAdjudicationRound(AdjudicationRound storage round) internal view returns (uint64) {
        uint64 draftTermId = round.draftTermId;
        uint64 configId = terms[draftTermId].courtConfigId;
        CourtConfig storage config = courtConfigs[uint256(configId)];

        // TODO: delayed??
        return draftTermId + config.commitTerms + config.revealTerms + config.appealTerms + config.appealConfirmTerms;
    }

    /**
     * @notice Appeal round #`_roundId` ruling in dispute #`_disputeId`
     */
    function appealRuling(uint256 _disputeId, uint256 _roundId, uint8 forRuling) external ensureTerm {
        _checkAdjudicationState(_disputeId, _roundId, AdjudicationState.Appeal);

        Dispute storage dispute = disputes[_disputeId];
        AdjudicationRound storage currentRound = dispute.rounds[_roundId];

        require(!_isRoundAppealed(currentRound), ERROR_ROUND_ALREADY_APPEALED); // This ruling hasn't been appealed yet

        uint8 currentRuling = _getRoundWinningRuling(_disputeId, _roundId);
        // check correct ruling
        require(
            forRuling > uint8(Ruling.Refused) &&
            forRuling <= uint8(Ruling.Refused) + MAX_RULING_OPTIONS &&
            forRuling != currentRuling,
            ERROR_INVALID_RULING
        );

        (, , ERC20 feeToken, , , uint256 appealDeposit,) = _getNextAppealDetails(currentRound, _roundId);

        // pay round collateral (fees are included in appeal collateral, which is a multiple of them)
        _payGeneric(feeToken, appealDeposit);

        // add Appealer
        currentRound.appealMaker.appealer = msg.sender;
        currentRound.appealMaker.forRuling = forRuling;

        emit RulingAppealed(_disputeId, _roundId, forRuling);
    }

    /**
     * @notice Confirm appeal for #`_roundId` ruling in dispute #`_disputeId`
     */
    function appealConfirm(uint256 _disputeId, uint256 _roundId, uint8 forRuling) external ensureTerm {
        _checkAdjudicationState(_disputeId, _roundId, AdjudicationState.AppealConfirm);

        Dispute storage dispute = disputes[_disputeId];
        AdjudicationRound storage currentRound = dispute.rounds[_roundId];
        CourtConfig storage config = courtConfigs[terms[currentRound.draftTermId].courtConfigId]; // safe to use directly as it is the current term

        require(_isRoundAppealed(currentRound), ERROR_ROUND_NOT_APPEALED); // The ruling was appealed
        require(!_isRoundAppealConfirmed(currentRound), ERROR_ROUND_APPEAL_ALREADY_CONFIRMED); // but not confirmed
        // check correct ruling
        require(
            forRuling > uint8(Ruling.Refused) &&
            forRuling <= uint8(Ruling.Refused) + MAX_RULING_OPTIONS &&
            forRuling != currentRound.appealMaker.forRuling,
            ERROR_INVALID_RULING
        );

        (uint64 appealDraftTermId, uint64 appealJurorNumber, ERC20 feeToken,, uint256 jurorFees,, uint256 appealConfirmDeposit) = _getNextAppealDetails(currentRound, _roundId);

<<<<<<< HEAD
        uint256 newRoundId;
        if (_roundId == config.maxRegularAppealRounds - 1) { // final round, roundId starts at 0
=======
        uint256 roundId;
        if (_roundId >= config.maxRegularAppealRounds - 1) { // final round, roundId starts at 0
>>>>>>> a07a51b8
            // number of jurors will be the number of times the minimum stake is hold in the registry, multiplied by a precision factor for division roundings
            newRoundId = _createRound(_disputeId, DisputeState.Adjudicating, appealDraftTermId, appealJurorNumber, jurorFees);
        } else {
            // no need for more checks, as final appeal won't ever be in Appealable state,
            // so it would never reach here (first check would fail), but we add this as a sanity check
            assert(_roundId < config.maxRegularAppealRounds);
            appealJurorNumber = config.appealStepFactor * currentRound.jurorNumber;
            // make sure it's odd
            if (appealJurorNumber % 2 == 0) {
                appealJurorNumber++;
            }
            newRoundId = _createRound(_disputeId, DisputeState.PreDraft, appealDraftTermId, appealJurorNumber, jurorFees);
        }

        // pay round collateral (fees are included in appeal collateral, which is a multiple of them)
        _payGeneric(feeToken, appealConfirmDeposit);

        // add Appealer
        currentRound.appealTaker.appealer = msg.sender;
        currentRound.appealTaker.forRuling = forRuling;

        emit RulingAppealConfirmed(_disputeId, newRoundId, appealDraftTermId, appealJurorNumber);
    }

    /**
     * @notice Settle appeal deposits for #`_roundId` ruling in dispute #`_disputeId`
     */
    function settleAppealDeposit(uint256 _disputeId, uint256 _roundId) external ensureTerm {
        Dispute storage dispute = disputes[_disputeId];
        AdjudicationRound storage round = dispute.rounds[_roundId];
        Appealer storage appealMaker = round.appealMaker;

        require(round.settledPenalties, ERROR_ROUND_NOT_SETTLED);
        require(_isRoundAppealed(round), ERROR_ROUND_NOT_APPEALED);
        require(!round.settledAppeals, ERROR_ROUND_APPEAL_ALREADY_SETTLED);

        (,,ERC20 depositToken,uint256 feeAmount,,uint256 appealDeposit, uint256 appealConfirmDeposit) = _getNextAppealDetails(round, _roundId);

        // TODO: could these be real transfers instead of assignTokens?
        if (!_isRoundAppealConfirmed(round)) {
            // return entire deposit to appealer
            accounting.assign(depositToken, appealMaker.appealer, appealDeposit);
        } else {
            Appealer storage appealTaker = round.appealTaker;

            // as round penalties were settled, we are sure we already have final ruling
            uint8 winningRuling = dispute.winningRuling;
            uint256 totalDeposit = appealDeposit + appealConfirmDeposit;

            if (appealMaker.forRuling == winningRuling) {
                accounting.assign(depositToken, appealMaker.appealer, totalDeposit - feeAmount);
            } else if (appealTaker.forRuling == winningRuling) {
                accounting.assign(depositToken, appealTaker.appealer, totalDeposit - feeAmount);
            } else {
                accounting.assign(depositToken, appealMaker.appealer, appealDeposit - feeAmount / 2);
                accounting.assign(depositToken, appealTaker.appealer, appealConfirmDeposit - feeAmount / 2);
            }
        }

        round.settledAppeals = true;
    }

    /**
     * @notice Execute the final ruling of dispute #`_disputeId`
     */
    function executeRuling(uint256 _disputeId) external ensureTerm {
        Dispute storage dispute = disputes[_disputeId];

        require(dispute.state != DisputeState.Executed, ERROR_INVALID_DISPUTE_STATE);

        uint8 winningRuling = _ensureFinalRuling(_disputeId);
        dispute.state = DisputeState.Executed;

        dispute.subject.rule(_disputeId, uint256(winningRuling));

        emit RulingExecuted(_disputeId, winningRuling);
    }

    /**
     * @notice Execute the final ruling of dispute #`_disputeId`
     * @dev Just executes penalties, jurors must manually claim their rewards
     */
    function settleRoundSlashing(uint256 _disputeId, uint256 _roundId, uint256 _jurorsToSettle) external ensureTerm {
        Dispute storage dispute = disputes[_disputeId];
        AdjudicationRound storage round = dispute.rounds[_roundId];
        CourtConfig storage config = courtConfigs[terms[round.draftTermId].courtConfigId]; // safe to use directly as it is the current term

        // Enforce that rounds are settled in order to avoid one round without incentive to settle
        // even if there is a settleFee, it may not be big enough and all jurors in the round are going to be slashed
        require(_roundId == 0 || dispute.rounds[_roundId - 1].settledPenalties, ERROR_PREV_ROUND_NOT_SETTLED);
        require(!round.settledPenalties, ERROR_ROUND_ALREADY_SETTLED);

        uint8 winningRuling = _ensureFinalRuling(_disputeId);
        uint256 voteId = _getVoteId(_disputeId, _roundId);
        // let's fetch them only the first time
        if (round.settledJurors == 0) {
            round.coherentJurors = uint64(voting.getRulingVotes(voteId, winningRuling));
        }

        uint256 collectedTokens;
        if (_roundId < config.maxRegularAppealRounds) {
            uint256 jurorsSettled;
            (collectedTokens, jurorsSettled) = _settleRegularRoundSlashing(round, voteId, config.penaltyPct, winningRuling, _jurorsToSettle);
            round.collectedTokens = collectedTokens;
            accounting.assign(config.feeToken, msg.sender, config.settleFee * jurorsSettled);
        } else { // final round
            // this was accounted for on juror's vote commit
            collectedTokens = round.collectedTokens;
            round.settledPenalties = true;
            // there's no settleFee in this round
        }

        if (round.settledPenalties) {
            // No juror was coherent in the round
            if (round.coherentJurors == 0) {
                // refund fees and slash jurors
                accounting.assign(config.feeToken, round.triggeredBy, round.jurorFees);
                if (collectedTokens > 0) {
                    jurorsRegistry.burnTokens(collectedTokens);
                }
            }

            emit RoundSlashingSettled(_disputeId, _roundId, collectedTokens);
        }
    }

    function _ensureFinalRuling(uint256 _disputeId) internal returns (uint8 winningRuling) {
        Dispute storage dispute = disputes[_disputeId];

        if (dispute.winningRuling > 0) {
            return dispute.winningRuling; // winning ruling was already set
        }

        // ensure the last round adjudication period already ended
        uint256 lastRoundId = dispute.rounds.length - 1;
        _checkAdjudicationState(_disputeId, lastRoundId, AdjudicationState.Ended);

        uint256 voteId = _getVoteId(_disputeId, lastRoundId);
        winningRuling = voting.getWinningRuling(voteId);
        dispute.winningRuling = winningRuling;
    }

    function _settleRegularRoundSlashing(
        AdjudicationRound storage _round,
        uint256 _voteId,
        uint16 _penaltyPct,
        uint8 _winningRuling,
        uint256 _jurorsToSettle // 0 means all
    )
        internal
        returns (uint256 collectedTokens, uint256 batchSettledJurors)
    {
        // TODO: stack too deep uint64 slashingUpdateTermId = termId + 1;
        // The batch starts at where the previous one ended, stored in _round.settledJurors
        uint256 roundSettledJurors = _round.settledJurors;
        // Here we compute the amount of jurors that are going to be selected in this call, which is returned by the function for fees calculation
        // Initially we try to reach the end of the jurors array
        batchSettledJurors = _round.jurors.length - roundSettledJurors;
        // If the jurors that are going to be settled in this call are more than the requested number,
        // we reduce that amount and the end position in the jurors array
        // (_jurorsToSettle = 0 means settle them all)
        if (_jurorsToSettle > 0 && batchSettledJurors > _jurorsToSettle) {
            batchSettledJurors = _jurorsToSettle;
            // If we don't reach the end
            _round.settledJurors = uint64(roundSettledJurors + _jurorsToSettle); // TODO: check overflow
        } else { // otherwise, we are reaching the end of the array, so it's the last batch
            _round.settledPenalties = true;
            // No need to set _round.settledJurors, as it's the last batch
        }

        address[] memory jurors = new address[](batchSettledJurors);
        uint256[] memory penalties = new uint256[](batchSettledJurors);
        for (uint256 i = 0; i < batchSettledJurors; i++) {
            address juror = _round.jurors[roundSettledJurors + i];
            jurors[i] = juror;
            // TODO: stack too deep
            penalties[i] = _pct4(jurorsRegistry.minJurorsActiveBalance(), _penaltyPct) * _round.jurorSlotStates[juror].weight;
        }
        uint8[] memory castVotes = voting.getCastVotes(_voteId, jurors);
        // we assume:
        //require(castVotes.length == batchSettledJurors);
        collectedTokens = jurorsRegistry.slashOrUnlock(termId, jurors, penalties, castVotes, _winningRuling);

        _round.collectedTokens = _round.collectedTokens.add(collectedTokens);
    }

    /**
     * @notice Claim reward for round #`_roundId` of dispute #`_disputeId` for juror `_juror`
     */
    function settleReward(uint256 _disputeId, uint256 _roundId, address _juror) external ensureTerm {
        Dispute storage dispute = disputes[_disputeId];
        AdjudicationRound storage round = dispute.rounds[_roundId];
        JurorState storage jurorState = round.jurorSlotStates[_juror];

        require(round.settledPenalties, ERROR_ROUND_NOT_SETTLED);
        require(jurorState.weight > 0, ERROR_INVALID_JUROR);
        require(!jurorState.rewarded, ERROR_JUROR_ALREADY_REWARDED);

        jurorState.rewarded = true;

        uint256 voteId = _getVoteId(_disputeId, _roundId);
        uint256 coherentJurors = round.coherentJurors;
        uint8 jurorRuling = voting.getCastVote(voteId, _juror);

        // as round penalties were settled, we are sure we already have final ruling
        require(jurorRuling == dispute.winningRuling, ERROR_JUROR_NOT_COHERENT);

        uint256 collectedTokens = round.collectedTokens;

        if (collectedTokens > 0) {
            jurorsRegistry.assignTokens(_juror, jurorState.weight * collectedTokens / coherentJurors);
        }

        uint256 jurorFee = round.jurorFees * jurorState.weight / coherentJurors;
        CourtConfig storage config = courtConfigs[terms[round.draftTermId].courtConfigId]; // safe to use directly as it is a past term
        accounting.assign(config.feeToken, _juror, jurorFee);

        emit RewardSettled(_disputeId, _roundId, _juror);
    }

    function canTransitionTerm() public view returns (bool) {
        return neededTermTransitions() >= 1;
    }

    function neededTermTransitions() public view returns (uint64) {
        return (_time() - terms[termId].startTime) / termDuration;
    }

    function ensureAndGetTermId() external returns (uint64) {
        _ensureTerm();
        return termId;
    }

    function getLastEnsuredTermId() external view returns (uint64) {
        return termId;
    }

    function _ensureTerm() internal {
        uint64 requiredTransitions = neededTermTransitions();
        require(requiredTransitions <= MODIFIER_ALLOWED_TERM_TRANSITIONS, ERROR_TOO_MANY_TRANSITIONS);

        if (requiredTransitions > 0) {
            heartbeat(requiredTransitions);
        }
    }

    /**
     * @dev This function only works for regular rounds. For final round `filledSeats` is always zero,
     *      so the result will always be false. There is no drafting in final round.
     */
    function areAllJurorsDrafted(uint256 _disputeId, uint256 _roundId) public view returns (bool) {
        AdjudicationRound storage round = disputes[_disputeId].rounds[_roundId];
        return round.filledSeats == round.jurorNumber;
    }

    function areAllJurorsSettled(uint256 _disputeId, uint256 _roundId) public view returns (bool) {
        return disputes[_disputeId].rounds[_roundId].settledPenalties;
    }

    function getNextAppealDetails(uint256 _disputeId, uint256 _roundId)
        public
        view
        returns (
            uint64 appealDraftTermId,
            uint64 appealJurorNumber,
            ERC20 feeToken,
            uint256 feeAmount,
            uint256 jurorFees,
            uint256 appealDeposit,
            uint256 appealConfirmDeposit
        )
    {
        AdjudicationRound storage currentRound = disputes[_disputeId].rounds[_roundId];

        return _getNextAppealDetails(currentRound, _roundId);
    }

    function getDispute(uint256 _disputeId)
        external
        view
        returns (address subject, uint8 possibleRulings, DisputeState state, uint8 winningRuling)
    {
        Dispute storage dispute = disputes[_disputeId];
        return (dispute.subject, dispute.possibleRulings, dispute.state, dispute.winningRuling);
    }

    function getAdjudicationRound(uint256 _disputeId, uint256 _roundId)
        external
        view
        returns (uint64 draftTerm, uint64 jurorNumber, address triggeredBy, bool settledPenalties, uint256 slashedTokens)
    {
        AdjudicationRound storage round = disputes[_disputeId].rounds[_roundId];
        return (round.draftTermId, round.jurorNumber, round.triggeredBy, round.settledPenalties, round.collectedTokens);
    }

    // Voting interface fns

    /**
     * @notice Check that adjudication state is correct
     * @return `_voter`'s weight
     */
    function canCommit(uint256 _voteId, address _voter) external ensureTerm only(voting) returns (uint256 weight) {
        (uint256 disputeId, uint256 roundId) = _decodeVoteId(_voteId);

        Dispute storage dispute = disputes[disputeId];
        AdjudicationRound storage round = dispute.rounds[roundId];
        CourtConfig storage config = courtConfigs[terms[round.draftTermId].courtConfigId];

        // for the final round
        if (roundId >= config.maxRegularAppealRounds) {
            return _canCommitFinalRound(disputeId, roundId, _voter);
        }

        weight = _canPerformVotingAction(disputeId, roundId, _voter, AdjudicationState.Commit);
    }

    function _canCommitFinalRound(uint256 _disputeId, uint256 _roundId, address _voter) internal returns (uint256 weight) {
        _checkAdjudicationState(_disputeId, _roundId, AdjudicationState.Commit);

        uint256 minJurorsActiveBalance = jurorsRegistry.minJurorsActiveBalance();
        // weight is the number of times the minimum stake the juror has, multiplied by a precision factor for division roundings
        uint256 stake = jurorsRegistry.activeBalanceOfAt(_voter, disputes[_disputeId].rounds[_roundId].draftTermId);
        if (stake < minJurorsActiveBalance) {
            return 0;
        }
        weight = FINAL_ROUND_WEIGHT_PRECISION * stake / minJurorsActiveBalance;

        // In the final round, when committing a vote, tokens are collected from the juror's account
        if (weight > 0) {
            AdjudicationRound storage round = disputes[_disputeId].rounds[_roundId];
            CourtConfig storage config = courtConfigs[terms[round.draftTermId].courtConfigId]; // safe to use directly as it is a past term

            // weight is the number of times the minimum stake the juror has, multiplied by a precision factor for division roundings, so we remove that factor here
            // this is equivalent to: _pct4(minJurorsActiveBalance, config.penaltyPct) * weight / FINAL_ROUND_WEIGHT_PRECISION
            uint256 weightedPenalty = _pct4(stake, config.penaltyPct);

            // Try to lock tokens
            // If there's not enough we just return 0 (so prevent juror from voting).
            // (We could use the remaining amount instead, but we would need to re-calculate the juror's weight)
            if (!jurorsRegistry.collectTokens(_voter, weightedPenalty, termId)) {
                return 0;
            }

            // update round state
            round.collectedTokens += weightedPenalty;
            // This shouldn't overflow. See `_getJurorWeight` and `_newFinalAdjudicationRound`. This will always be less than `jurorNumber`, which currenty is uint64 too
            round.jurorSlotStates[_voter].weight = uint64(weight);
        }
    }

    /**
     * @notice Check that adjudication state is correct
     * @return `_voter`'s weight
     */
    function canReveal(uint256 _voteId, address _voter) external ensureTerm only(voting) returns (uint256) {
        (uint256 disputeId, uint256 roundId) = _decodeVoteId(_voteId);
        return _canPerformVotingAction(disputeId, roundId, _voter, AdjudicationState.Reveal);
    }

    function _canPerformVotingAction(
        uint256 _disputeId,
        uint256 _roundId,
        address _voter,
        AdjudicationState _state
    )
        internal
        view
        returns (uint256)
    {
        _checkAdjudicationState(_disputeId, _roundId, _state);

        return _getJurorWeight(_disputeId, _roundId, _voter);
    }

    function getJurorWeight(uint256 _disputeId, uint256 _roundId, address _juror) external view returns (uint256) {
        return _getJurorWeight(_disputeId, _roundId, _juror);
    }

    function _getVoteId(uint256 _disputeId, uint256 _roundId) internal pure returns (uint256) {
        return (_disputeId << 128) + _roundId;
    }

    function _decodeVoteId(uint256 _voteId) internal pure returns (uint256 disputeId, uint256 roundId) {
        disputeId = _voteId >> 128;
        roundId = _voteId & 0xFFFFFFFFFFFFFFFFFFFFFFFFFFFFFFFF;
    }

    function _getJurorWeight(uint256 _disputeId, uint256 _roundId, address _juror) internal view returns (uint256) {
        return disputes[_disputeId].rounds[_roundId].jurorSlotStates[_juror].weight;
    }

    /* Subscriptions interface */
    function getCurrentTermId() external view returns (uint64) {
        return termId + neededTermTransitions();
    }

    function getTermRandomness(uint64 _termId) external view returns (bytes32) {
        require(_termId <= termId, ERROR_WRONG_TERM);
        Term storage term = terms[_termId];

        return _getTermRandomness(term);
    }

    function _getTermRandomness(Term storage _term) internal view returns (bytes32 randomness) {
        require(_blockNumber() > _term.randomnessBN, ERROR_TERM_RANDOMNESS_NOT_YET);

        randomness = blockhash(_term.randomnessBN);
    }

    function getGovernor() external view returns (address) {
        return governor;
    }

    function _payGeneric(ERC20 paymentToken, uint256 amount) internal {
        if (amount > 0) {
            require(paymentToken.safeTransferFrom(msg.sender, address(accounting), amount), ERROR_DEPOSIT_FAILED);
        }
    }

    function _getRoundWinningRuling(uint256 _disputeId, uint256 _roundId) internal view returns (uint8 winningRuling) {
        uint256 voteId = _getVoteId(_disputeId, _roundId);
        winningRuling = voting.getWinningRuling(voteId);

        // If an appeal was started and not confirmed, the ruling is immediately flipped
        AdjudicationRound storage round = disputes[_disputeId].rounds[_roundId];
        if (_isRoundAppealed(round) && !_isRoundAppealConfirmed(round)) {
            winningRuling = round.appealMaker.forRuling;
        }
    }

    function _getNextAppealDetails(
        AdjudicationRound storage _currentRound,
        uint256 _roundId
    )
        internal
        view
        returns (
            uint64 appealDraftTermId,
            uint64 appealJurorNumber,
            ERC20 feeToken,
            uint256 feeAmount,
            uint256 jurorFees,
            uint256 appealDeposit,
            uint256 appealConfirmDeposit
        )
    {
        CourtConfig storage config = courtConfigs[terms[_currentRound.draftTermId].courtConfigId];
        require(_roundId < config.maxRegularAppealRounds, ERROR_INVALID_ADJUDICATION_ROUND);

        appealDraftTermId = _endTermForAdjudicationRound(_currentRound);

        if (_roundId == config.maxRegularAppealRounds - 1) { // final round, roundId starts at 0
            // number of jurors will be the number of times the minimum stake is hold in the tree, multiplied by a precision factor for division roundings
            appealJurorNumber = _getFinalAdjudicationRoundJurorNumber();
            (feeToken, feeAmount, jurorFees) = _getFeesForFinalRound(appealDraftTermId, appealJurorNumber);
        } else {
            appealJurorNumber = _getRegularAdjudicationRoundJurorNumber(_currentRound.jurorNumber);
            (feeToken, feeAmount, jurorFees) = _getFeesForRegularRound(appealDraftTermId, appealJurorNumber);
        }

        // collateral
        appealDeposit = feeAmount * APPEAL_COLLATERAL_FACTOR;
        appealConfirmDeposit = feeAmount * APPEAL_CONFIRMATION_COLLATERAL_FACTOR;
    }

    function _getRegularAdjudicationRoundJurorNumber(uint64 _currentRoundJurorNumber) internal pure returns (uint64 appealJurorNumber) {
        appealJurorNumber = APPEAL_STEP_FACTOR * _currentRoundJurorNumber;
        // make sure it's odd
        if (appealJurorNumber % 2 == 0) {
            appealJurorNumber++;
        }
    }

    // TODO: gives different results depending on when it's called!! (as it depends on current `termId`)
    function _getFinalAdjudicationRoundJurorNumber() internal view returns (uint64 appealJurorNumber) {
        // the max amount of tokens the registry can hold for this to fit in an uint64 is:
        // 2^64 * minJurorsActiveBalance / FINAL_ROUND_WEIGHT_PRECISION
        // (decimals get cancelled in the division). So it seems enough.
        appealJurorNumber = uint64(FINAL_ROUND_WEIGHT_PRECISION * jurorsRegistry.totalActiveBalanceAt(termId) / jurorsRegistry.minJurorsActiveBalance());
    }

    /**
     * @dev Assumes term is up to date. This function only works for regular rounds.
     */
    function _getFeesForRegularRound(uint64 _draftTermId, uint64 _jurorNumber)
        internal
        view
        returns (ERC20 feeToken, uint256 feeAmount, uint256 jurorFees)
    {
        CourtConfig storage config = _courtConfigForTerm(_draftTermId);

        feeToken = config.feeToken;
        jurorFees = _jurorNumber * config.jurorFee;
        feeAmount = config.heartbeatFee + jurorFees + _jurorNumber * (config.draftFee + config.settleFee);
    }

    function _getFeesForFinalRound(uint64 _draftTermId, uint64 _jurorNumber)
        internal
        view
        returns (ERC20 feeToken, uint256 feeAmount, uint256 jurorFees)
    {
        CourtConfig storage config = _courtConfigForTerm(_draftTermId);
        feeToken = config.feeToken;
        // number of jurors is the number of times the minimum stake is hold in the registry, multiplied by a precision factor for division roundings
        // besides, apply final round discount
        jurorFees = _pct4(_jurorNumber * config.jurorFee / FINAL_ROUND_WEIGHT_PRECISION, config.finalRoundReduction);
        feeAmount = config.heartbeatFee + jurorFees;
    }

    function _isRoundAppealed(AdjudicationRound storage _round) internal view returns (bool) {
        return _round.appealMaker.appealer != address(0);
    }

    function _isRoundAppealConfirmed(AdjudicationRound storage _round) internal view returns (bool) {
        return _round.appealTaker.appealer != address(0);
    }

    function _createRound(
        uint256 _disputeId,
        DisputeState _disputeState,
        uint64 _draftTermId,
        uint64 _jurorNumber,
        uint256 _jurorFees
    )
        internal
        returns (uint256 roundId)
    {
        Dispute storage dispute = disputes[_disputeId];
        dispute.state = _disputeState;

        roundId = dispute.rounds.length;
        dispute.rounds.length = roundId + 1;

        AdjudicationRound storage round = dispute.rounds[roundId];
        uint256 voteId = _getVoteId(_disputeId, roundId);
        voting.createVote(voteId, dispute.possibleRulings);
        round.draftTermId = _draftTermId;
        round.jurorNumber = _jurorNumber;
        // TODO: review this commented line
        // round.filledSeats = 0;
        round.triggeredBy = msg.sender;
        round.jurorFees = _jurorFees;

        terms[_draftTermId].dependingDrafts += 1;
    }

    function _checkAdjudicationState(uint256 _disputeId, uint256 _roundId, AdjudicationState _state) internal view {
        Dispute storage dispute = disputes[_disputeId];
        DisputeState disputeState = dispute.state;

        require(disputeState == DisputeState.Adjudicating, ERROR_INVALID_DISPUTE_STATE);
        require(_roundId == dispute.rounds.length - 1, ERROR_INVALID_ADJUDICATION_ROUND);
        require(_adjudicationStateAtTerm(_disputeId, _roundId, termId) == _state, ERROR_INVALID_ADJUDICATION_STATE);
    }

    function _adjudicationStateAtTerm(uint256 _disputeId, uint256 _roundId, uint64 _termId) internal view returns (AdjudicationState) {
        Dispute storage dispute = disputes[_disputeId];
        AdjudicationRound storage round = dispute.rounds[_roundId];

        // we use the config for the original draft term and only use the delay for the timing of the rounds
        uint64 draftTermId = round.draftTermId;
        uint64 configId = terms[draftTermId].courtConfigId;
        uint64 draftFinishedTermId = draftTermId + round.delayTerms;
        CourtConfig storage config = courtConfigs[uint256(configId)];

        uint64 revealStart = draftFinishedTermId + config.commitTerms;
        uint64 appealStart = revealStart + config.revealTerms;
        uint64 appealConfStart = appealStart + config.appealTerms;
        uint64 appealConfEnded = appealConfStart + config.appealConfirmTerms;

        if (_termId < draftFinishedTermId) {
            return AdjudicationState.Invalid;
        } else if (_termId < revealStart) {
            return AdjudicationState.Commit;
        } else if (_termId < appealStart) {
            return AdjudicationState.Reveal;
        } else if (_termId < appealConfStart && _roundId < config.maxRegularAppealRounds) {
            return AdjudicationState.Appeal;
        } else if (_termId < appealConfEnded && _roundId < config.maxRegularAppealRounds) {
            return AdjudicationState.AppealConfirm;
        } else {
            return AdjudicationState.Ended;
        }
    }

    function _ensureTermRandomness(Term storage _term) internal {
        if (_term.randomness == bytes32(0)) {
            _term.randomness = _getTermRandomness(_term);
        }
    }

    function _courtConfigForTerm(uint64 _termId) internal view returns (CourtConfig storage) {
        uint64 feeTermId;

        if (_termId <= termId) {
            feeTermId = _termId; // for past terms, use the fee structure of the specific term
        } else if (configChangeTermId <= _termId) {
            feeTermId = configChangeTermId; // if fees are changing before the draft, use the incoming fee schedule
        } else {
            feeTermId = termId; // if no changes are scheduled, use the current term fee schedule (which CANNOT change for this term)
        }

        uint256 courtConfigId = uint256(terms[feeTermId].courtConfigId);
        return courtConfigs[courtConfigId];
    }

    // TODO: Expose external function to change config
    function _setCourtConfig(
        uint64 _fromTermId,
        ERC20 _feeToken,
        uint256[4] _fees, // _jurorFee, _heartbeatFee, _draftFee, _settleFee
        uint64[4] _roundStateDurations,
        uint16 _penaltyPct,
        uint16 _finalRoundReduction,
        uint64 _appealStepFactor,
        uint32 _maxRegularAppealRounds
    )
        internal
    {
        // TODO: Require config changes happening at least X terms in the future
        // Where X is the amount of terms in the future a dispute can be scheduled to be drafted at

        require(configChangeTermId > termId || termId == ZERO_TERM_ID, ERROR_PAST_TERM_FEE_CHANGE);
        // We make sure that when applying penalty pct to juror min stake it doesn't result in zero
        uint256 minJurorsActiveBalance = jurorsRegistry.minJurorsActiveBalance();
        require(uint256(_penaltyPct) * minJurorsActiveBalance >= PCT_BASE, ERROR_WRONG_PENALTY_PCT);
        require(_maxRegularAppealRounds > uint32(0) && _maxRegularAppealRounds <= MAX_REGULAR_APPEAL_ROUNDS_LIMIT, ERROR_INVALID_MAX_APPEAL_ROUNDS);

        // TODO: add reasonable limits for durations

        for (uint i = 0; i < _roundStateDurations.length; i++) {
            require(_roundStateDurations[i] > 0, ERROR_CONFIG_PERIOD_ZERO_TERMS);
        }

        if (configChangeTermId != ZERO_TERM_ID) {
            terms[configChangeTermId].courtConfigId = 0; // reset previously set fee structure change
        }

        CourtConfig memory courtConfig = CourtConfig({
            feeToken: _feeToken,
            jurorFee: _fees[0],
            heartbeatFee: _fees[1],
            draftFee: _fees[2],
            settleFee: _fees[3],
            commitTerms: _roundStateDurations[0],
            revealTerms: _roundStateDurations[1],
            appealTerms: _roundStateDurations[2],
            appealConfirmTerms: _roundStateDurations[3],
            penaltyPct: _penaltyPct,
            finalRoundReduction: _finalRoundReduction,
            appealStepFactor: _appealStepFactor,
            maxRegularAppealRounds: _maxRegularAppealRounds
        });

        uint64 courtConfigId = uint64(courtConfigs.push(courtConfig) - 1);
        terms[configChangeTermId].courtConfigId = courtConfigId;
        configChangeTermId = _fromTermId;

        emit NewCourtConfig(_fromTermId, courtConfigId);
    }

    // TODO: stack too deep, move to a factory contract
    function _initJurorsRegistry(IJurorsRegistry _jurorsRegistry, ERC20 _jurorToken, uint256 _minJurorsActiveBalance) internal {
        _jurorsRegistry.init(IJurorsRegistryOwner(this), _jurorToken, _minJurorsActiveBalance);
    }

    function _initSubscriptions(ERC20 _feeToken, uint256[5] _subscriptionParams) internal {
        require(_subscriptionParams[0] <= MAX_UINT64, ERROR_OVERFLOW); // _periodDuration
        require(_subscriptionParams[3] <= MAX_UINT16, ERROR_OVERFLOW); // _latePaymentPenaltyPct
        require(_subscriptionParams[4] <= MAX_UINT16, ERROR_OVERFLOW); // _governorSharePct
        subscriptions.init(
            ISubscriptionsOwner(this),
            jurorsRegistry,
            uint64(_subscriptionParams[0]), // _periodDuration
            _feeToken,
            _subscriptionParams[1],         // _feeAmount
            _subscriptionParams[2],         // _prePaymentPeriods
            uint16(_subscriptionParams[3]), // _latePaymentPenaltyPct
            uint16(_subscriptionParams[4])  // _governorSharePct
        );
    }

    function _time() internal view returns (uint64) {
        return uint64(block.timestamp);
    }

    function _blockNumber() internal view returns (uint64) {
        return uint64(block.number);
    }

    function _pct4(uint256 _number, uint16 _pct) internal pure returns (uint256) {
        return _number * uint256(_pct) / PCT_BASE;
    }
}<|MERGE_RESOLUTION|>--- conflicted
+++ resolved
@@ -20,17 +20,12 @@
     using SafeERC20 for ERC20;
     using SafeMath for uint256;
 
-<<<<<<< HEAD
-    uint256 internal constant MAX_JURORS_PER_DRAFT_BATCH = 10; // to cap gas used on draft
-    uint256 internal constant FINAL_ROUND_WEIGHT_PRECISION = 1000; // to improve roundings
-    uint64 internal constant APPEAL_STEP_FACTOR = 3;
     uint8 public constant APPEAL_COLLATERAL_FACTOR = 3; // multiple of juror fees required to appeal a preliminary ruling
     uint8 public constant APPEAL_CONFIRMATION_COLLATERAL_FACTOR = 2; // multiple of juror fees required to confirm appeal
-=======
+
     uint256 internal constant MAX_JURORS_PER_DRAFT_BATCH = 10;      // to cap gas used on draft
     uint256 internal constant MAX_REGULAR_APPEAL_ROUNDS_LIMIT = 10; // to cap the max number of regular appeal rounds
     uint256 internal constant FINAL_ROUND_WEIGHT_PRECISION = 1000;  // to improve roundings
->>>>>>> a07a51b8
     // TODO: move all other constants up here
 
     struct CourtConfig {
@@ -489,13 +484,8 @@
 
         (uint64 appealDraftTermId, uint64 appealJurorNumber, ERC20 feeToken,, uint256 jurorFees,, uint256 appealConfirmDeposit) = _getNextAppealDetails(currentRound, _roundId);
 
-<<<<<<< HEAD
         uint256 newRoundId;
-        if (_roundId == config.maxRegularAppealRounds - 1) { // final round, roundId starts at 0
-=======
-        uint256 roundId;
         if (_roundId >= config.maxRegularAppealRounds - 1) { // final round, roundId starts at 0
->>>>>>> a07a51b8
             // number of jurors will be the number of times the minimum stake is hold in the registry, multiplied by a precision factor for division roundings
             newRoundId = _createRound(_disputeId, DisputeState.Adjudicating, appealDraftTermId, appealJurorNumber, jurorFees);
         } else {
@@ -952,7 +942,7 @@
             appealJurorNumber = _getFinalAdjudicationRoundJurorNumber();
             (feeToken, feeAmount, jurorFees) = _getFeesForFinalRound(appealDraftTermId, appealJurorNumber);
         } else {
-            appealJurorNumber = _getRegularAdjudicationRoundJurorNumber(_currentRound.jurorNumber);
+            appealJurorNumber = _getRegularAdjudicationRoundJurorNumber(config.appealStepFactor, _currentRound.jurorNumber);
             (feeToken, feeAmount, jurorFees) = _getFeesForRegularRound(appealDraftTermId, appealJurorNumber);
         }
 
@@ -961,8 +951,8 @@
         appealConfirmDeposit = feeAmount * APPEAL_CONFIRMATION_COLLATERAL_FACTOR;
     }
 
-    function _getRegularAdjudicationRoundJurorNumber(uint64 _currentRoundJurorNumber) internal pure returns (uint64 appealJurorNumber) {
-        appealJurorNumber = APPEAL_STEP_FACTOR * _currentRoundJurorNumber;
+    function _getRegularAdjudicationRoundJurorNumber(uint64 _appealStepFactor, uint64 _currentRoundJurorNumber) internal pure returns (uint64 appealJurorNumber) {
+        appealJurorNumber = _appealStepFactor * _currentRoundJurorNumber;
         // make sure it's odd
         if (appealJurorNumber % 2 == 0) {
             appealJurorNumber++;
