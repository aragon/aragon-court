--- conflicted
+++ resolved
@@ -242,13 +242,8 @@
     }
 
     /**
-<<<<<<< HEAD
-    * @dev Get Court configuration parameters
+    * @dev Tell the full Court configuration parameters at a certain term
     * @param _termId Identification number of the term querying the Court config of
-=======
-    * @dev Tell the full Court configuration parameters at a certain term
-    * @param _termId Term querying the Court config of
->>>>>>> 7c6ce56e
     * @return token Address of the token used to pay for fees
     * @return fees Array containing:
     *         0. jurorFee Amount of fee tokens that is paid per juror per dispute
