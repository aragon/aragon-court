--- conflicted
+++ resolved
@@ -12,20 +12,11 @@
     using SafeERC20 for ERC20;
     using SafeMath for uint256;
 
-<<<<<<< HEAD
-    string internal constant ERROR_SENDER_NOT_OWNER = "ACCOUNTING_SENDER_NOT_OWNER";
-    string internal constant ERROR_DEPOSIT_AMOUNT_ZERO = "ACCOUNTING_DEPOSIT_AMOUNT_ZERO";
-    string internal constant ERROR_WITHDRAW_FAILED = "ACCOUNTING_WITHDRAW_FAILED";
-    string internal constant ERROR_WITHDRAW_AMOUNT_ZERO = "ACCOUNTING_WITHDRAW_AMOUNT_ZERO";
-    string internal constant ERROR_WITHDRAW_INVALID_AMOUNT = "ACCOUNTING_WITHDRAW_INVALID_AMOUNT";
-=======
     string private constant ERROR_SENDER_NOT_OWNER = "ACCOUNTING_SENDER_NOT_OWNER";
-    string private constant ERROR_ALREADY_INITIALIZED = "ACCOUNTING_ALREADY_INITIALIZED";
     string private constant ERROR_DEPOSIT_AMOUNT_ZERO = "ACCOUNTING_DEPOSIT_AMOUNT_ZERO";
     string private constant ERROR_WITHDRAW_FAILED = "ACCOUNTING_WITHDRAW_FAILED";
     string private constant ERROR_WITHDRAW_AMOUNT_ZERO = "ACCOUNTING_WITHDRAW_AMOUNT_ZERO";
     string private constant ERROR_WITHDRAW_INVALID_AMOUNT = "ACCOUNTING_WITHDRAW_INVALID_AMOUNT";
->>>>>>> 980a23dd
 
     address public owner;
     mapping (address => mapping (address => uint256)) internal balances;
