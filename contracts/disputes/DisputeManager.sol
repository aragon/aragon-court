pragma solidity ^0.5.8;

import "../lib/os/ERC20.sol";
import "../lib/os/SafeERC20.sol";
import "../lib/os/SafeMath.sol";
import "../lib/os/SafeMath64.sol";
import "../lib/os/Uint256Helpers.sol";

import "./IDisputeManager.sol";
import "../lib/PctHelpers.sol";
import "../voting/ICRVoting.sol";
import "../voting/ICRVotingOwner.sol";
import "../treasury/ITreasury.sol";
import "../arbitration/IArbitrable.sol";
import "../registry/IJurorsRegistry.sol";
import "../subscriptions/ISubscriptions.sol";
import "../court/controller/ControlledRecoverable.sol";


contract DisputeManager is ControlledRecoverable, ICRVotingOwner, IDisputeManager {
    using SafeERC20 for ERC20;
    using SafeMath for uint256;
    using SafeMath64 for uint64;
    using PctHelpers for uint256;
    using Uint256Helpers for uint256;

    // Voting-related error messages
    string private constant ERROR_VOTER_WEIGHT_ZERO = "DM_VOTER_WEIGHT_ZERO";
    string private constant ERROR_SENDER_NOT_VOTING = "DM_SENDER_NOT_VOTING";

    // Disputes-related error messages
    string private constant ERROR_SENDER_NOT_DISPUTE_SUBJECT = "DM_SENDER_NOT_DISPUTE_SUBJECT";
    string private constant ERROR_CANNOT_CLOSE_EVIDENCE_PERIOD = "DM_CANNOT_CLOSE_EVIDENCE_PERIOD";
    string private constant ERROR_EVIDENCE_PERIOD_IS_CLOSED = "DM_EVIDENCE_PERIOD_IS_CLOSED";
    string private constant ERROR_TERM_OUTDATED = "DM_TERM_OUTDATED";
    string private constant ERROR_DISPUTE_DOES_NOT_EXIST = "DM_DISPUTE_DOES_NOT_EXIST";
    string private constant ERROR_INVALID_RULING_OPTIONS = "DM_INVALID_RULING_OPTIONS";
    string private constant ERROR_SUBSCRIPTION_NOT_PAID = "DM_SUBSCRIPTION_NOT_PAID";
    string private constant ERROR_DEPOSIT_FAILED = "DM_DEPOSIT_FAILED";
    string private constant ERROR_BAD_MAX_DRAFT_BATCH_SIZE = "DM_BAD_MAX_DRAFT_BATCH_SIZE";

    // Rounds-related error messages
    string private constant ERROR_ROUND_IS_FINAL = "DM_ROUND_IS_FINAL";
    string private constant ERROR_ROUND_DOES_NOT_EXIST = "DM_ROUND_DOES_NOT_EXIST";
    string private constant ERROR_INVALID_ADJUDICATION_STATE = "DM_INVALID_ADJUDICATION_STATE";
    string private constant ERROR_ROUND_ALREADY_DRAFTED = "DM_ROUND_ALREADY_DRAFTED";
    string private constant ERROR_DRAFT_TERM_NOT_REACHED = "DM_DRAFT_TERM_NOT_REACHED";
    string private constant ERROR_ROUND_NOT_APPEALED = "DM_ROUND_NOT_APPEALED";
    string private constant ERROR_INVALID_APPEAL_RULING = "DM_INVALID_APPEAL_RULING";

    // Settlements-related error messages
    string private constant ERROR_PREV_ROUND_NOT_SETTLED = "DM_PREVIOUS_ROUND_NOT_SETTLED";
    string private constant ERROR_ROUND_ALREADY_SETTLED = "DM_ROUND_ALREADY_SETTLED";
    string private constant ERROR_ROUND_NOT_SETTLED = "DM_ROUND_PENALTIES_NOT_SETTLED";
    string private constant ERROR_JUROR_ALREADY_REWARDED = "DM_JUROR_ALREADY_REWARDED";
    string private constant ERROR_WONT_REWARD_NON_VOTER_JUROR = "DM_WONT_REWARD_NON_VOTER_JUROR";
    string private constant ERROR_WONT_REWARD_INCOHERENT_JUROR = "DM_WONT_REWARD_INCOHERENT_JUROR";
    string private constant ERROR_ROUND_APPEAL_ALREADY_SETTLED = "DM_APPEAL_ALREADY_SETTLED";

    // Minimum possible rulings for a dispute
    uint8 internal constant MIN_RULING_OPTIONS = 2;

    // Maximum possible rulings for a dispute, equal to minimum limit
    uint8 internal constant MAX_RULING_OPTIONS = MIN_RULING_OPTIONS;

    // Precision factor used to improve rounding when computing weights for the final round
    uint256 internal constant FINAL_ROUND_WEIGHT_PRECISION = 1000;

    // Mask used to decode vote IDs
    uint256 internal constant VOTE_ID_MASK = 0x00000000000000000000000000000000FFFFFFFFFFFFFFFFFFFFFFFFFFFFFFFF;

    struct Dispute {
        IArbitrable subject;           // Arbitrable associated to a dispute
        uint64 createTermId;           // Term ID when the dispute was created
        uint8 possibleRulings;         // Number of possible rulings jurors can vote for each dispute
        uint8 finalRuling;             // Winning ruling of a dispute
        DisputeState state;            // State of a dispute: pre-draft, adjudicating, or ruled
        AdjudicationRound[] rounds;    // List of rounds for each dispute
    }

    struct AdjudicationRound {
        uint64 draftTermId;            // Term from which the jurors of a round can be drafted
        uint64 jurorsNumber;           // Number of jurors drafted for a round
        bool settledPenalties;         // Whether or not penalties have been settled for a round
        uint256 jurorFees;             // Total amount of fees to be distributed between the winning jurors of a round
        address[] jurors;              // List of jurors drafted for a round
        mapping (address => JurorState) jurorsStates; // List of states for each drafted juror indexed by address
        uint64 delayedTerms;           // Number of terms a round was delayed based on its requested draft term id
        uint64 selectedJurors;         // Number of jurors selected for a round, to allow drafts to be batched
        uint64 coherentJurors;         // Number of drafted jurors that voted in favor of the dispute final ruling
        uint64 settledJurors;          // Number of jurors whose rewards were already settled
        uint256 collectedTokens;       // Total amount of tokens collected from losing jurors
        Appeal appeal;                 // Appeal-related information of a round
    }

    struct JurorState {
        uint64 weight;                 // Weight computed for a juror on a round
        bool rewarded;                 // Whether or not a drafted juror was rewarded
    }

    struct Appeal {
        address maker;                 // Address of the appealer
        uint8 appealedRuling;          // Ruling appealing in favor of
        address taker;                 // Address of the one confirming an appeal
        uint8 opposedRuling;           // Ruling opposed to an appeal
        bool settled;                  // Whether or not an appeal has been settled
    }

    struct NextRoundDetails {
        uint64 startTerm;              // Term ID from which the next round will start
        uint64 jurorsNumber;           // Jurors number for the next round
        DisputeState newDisputeState;  // New state for the dispute associated to the given round after the appeal
        ERC20 feeToken;                // ERC20 token used for the next round fees
        uint256 totalFees;             // Total amount of fees to be distributed between the winning jurors of the next round
        uint256 jurorFees;             // Total amount of fees for a regular round at the given term
        uint256 appealDeposit;         // Amount to be deposit of fees for a regular round at the given term
        uint256 confirmAppealDeposit;  // Total amount of fees for a regular round at the given term
    }

    // Max jurors to be drafted in each batch. To prevent running out of gas. We allow to change it because max gas per tx can vary
    // As a reference, drafting 100 jurors from a small tree of 4 would cost ~2.4M. Drafting 500, ~7.75M.
    uint64 public maxJurorsPerDraftBatch;

    // List of all the disputes created in the Court
    Dispute[] internal disputes;

    event DisputeStateChanged(uint256 indexed disputeId, DisputeState indexed state);
    event EvidencePeriodClosed(uint256 indexed disputeId, uint64 indexed termId);
    event NewDispute(uint256 indexed disputeId, IArbitrable indexed subject, uint64 indexed draftTermId, uint64 jurorsNumber, bytes metadata);
    event RulingAppealed(uint256 indexed disputeId, uint256 indexed roundId, uint8 ruling);
    event RulingAppealConfirmed(uint256 indexed disputeId, uint256 indexed roundId, uint64 indexed draftTermId, uint256 jurorsNumber);
    event RulingComputed(uint256 indexed disputeId, uint8 indexed ruling);
    event PenaltiesSettled(uint256 indexed disputeId, uint256 indexed roundId, uint256 collectedTokens);
    event RewardSettled(uint256 indexed disputeId, uint256 indexed roundId, address juror);
    event AppealDepositSettled(uint256 indexed disputeId, uint256 indexed roundId);
    event MaxJurorsPerDraftBatchChanged(uint64 previousMaxJurorsPerDraftBatch, uint64 currentMaxJurorsPerDraftBatch);

    /**
    * @dev Ensure the msg.sender is the CR Voting module
    */
    modifier onlyVoting() {
        ICRVoting voting = _voting();
        require(msg.sender == address(voting), ERROR_SENDER_NOT_VOTING);
        _;
    }

    /**
    * @dev Ensure a dispute exists
    * @param _disputeId Identification number of the dispute to be ensured
    */
    modifier disputeExists(uint256 _disputeId) {
        _checkDisputeExists(_disputeId);
        _;
    }

    /**
    * @dev Ensure a dispute round exists
    * @param _disputeId Identification number of the dispute to be ensured
    * @param _roundId Identification number of the dispute round to be ensured
    */
    modifier roundExists(uint256 _disputeId, uint256 _roundId) {
        _checkRoundExists(_disputeId, _roundId);
        _;
    }

    /**
    * @dev Constructor function
    * @param _controller Address of the controller
    * @param _maxJurorsPerDraftBatch Max number of jurors to be drafted per batch
    */
    constructor(Controller _controller, uint64 _maxJurorsPerDraftBatch) ControlledRecoverable(_controller) public {
        // No need to explicitly call `Controlled` constructor since `ControlledRecoverable` is already doing it
        _setMaxJurorsPerDraftBatch(_maxJurorsPerDraftBatch);
    }

    /**
    * @notice Create a dispute over `_subject` with `_possibleRulings` possible rulings
    * @param _subject Arbitrable instance creating the dispute
    * @param _possibleRulings Number of possible rulings allowed for the drafted jurors to vote on the dispute
    * @param _metadata Optional metadata that can be used to provide additional information on the dispute to be created
    * @return Dispute identification number
    */
    function createDispute(IArbitrable _subject, uint8 _possibleRulings, bytes calldata _metadata) external onlyController returns (uint256) {
        uint64 termId = _ensureCurrentTerm();
        require(_possibleRulings >= MIN_RULING_OPTIONS && _possibleRulings <= MAX_RULING_OPTIONS, ERROR_INVALID_RULING_OPTIONS);

        // Create the dispute
        uint256 disputeId = disputes.length++;
        Dispute storage dispute = disputes[disputeId];
        dispute.subject = _subject;
        dispute.possibleRulings = _possibleRulings;
        dispute.createTermId = termId;

        Config memory config = _getConfigAt(termId);
        uint64 jurorsNumber = config.disputes.firstRoundJurorsNumber;
        uint64 draftTermId = termId.add(config.disputes.evidenceTerms);
        emit NewDispute(disputeId, _subject, draftTermId, jurorsNumber, _metadata);

        // Create first adjudication round of the dispute
        (ERC20 feeToken, uint256 jurorFees, uint256 totalFees) = _getRegularRoundFees(config.fees, jurorsNumber);
        _createRound(disputeId, DisputeState.PreDraft, draftTermId, jurorsNumber, jurorFees);

        // Pay round fees and return dispute id
        _depositAmount(address(_subject), feeToken, totalFees);
        return disputeId;
    }

    /**
    * @notice Close the evidence period of dispute #`_disputeId`
    * @param _subject IArbitrable instance requesting to close the evidence submission period
    * @param _disputeId Identification number of the dispute to close its evidence submitting period
    */
    function closeEvidencePeriod(IArbitrable _subject, uint256 _disputeId) external onlyController roundExists(_disputeId, 0) {
        Dispute storage dispute = disputes[_disputeId];
        AdjudicationRound storage round = dispute.rounds[0];
        require(dispute.subject == _subject, ERROR_SENDER_NOT_DISPUTE_SUBJECT);

        // Check current term is within the evidence submission period
        uint64 termId = _ensureCurrentTerm();
        require(dispute.createTermId < termId, ERROR_CANNOT_CLOSE_EVIDENCE_PERIOD);
        require(termId < round.draftTermId, ERROR_EVIDENCE_PERIOD_IS_CLOSED);

        // Update the draft term of the first round to the next term
        round.draftTermId = termId;
        emit EvidencePeriodClosed(_disputeId, termId);
    }

    /**
    * @notice Draft jurors for the next round of dispute #`_disputeId`
    * @param _disputeId Identification number of the dispute to be drafted
    */
    function draft(uint256 _disputeId) external disputeExists(_disputeId) {
        // Drafts can only be computed when the Court is up-to-date. Note that forcing a term transition won't work since the term randomness
        // is always based on the next term which means it won't be available anyway.
        IClock clock = _clock();
        uint64 requiredTransitions = _clock().getNeededTermTransitions();
        require(uint256(requiredTransitions) == 0, ERROR_TERM_OUTDATED);
        uint64 currentTermId = _getLastEnsuredTermId();

        // Ensure dispute has not been drafted yet
        Dispute storage dispute = disputes[_disputeId];
        require(dispute.state == DisputeState.PreDraft, ERROR_ROUND_ALREADY_DRAFTED);

        // Ensure draft term randomness can be computed for the current block number
        AdjudicationRound storage round = dispute.rounds[dispute.rounds.length - 1];
        uint64 draftTermId = round.draftTermId;
        require(draftTermId <= currentTermId, ERROR_DRAFT_TERM_NOT_REACHED);
        bytes32 draftTermRandomness = clock.ensureCurrentTermRandomness();

        // Draft jurors for the given dispute and reimburse fees
        DraftConfig memory config = _getDraftConfig(draftTermId);
        bool draftEnded = _draft(_disputeId, round, currentTermId, draftTermRandomness, config);

        // If the drafting is over, update its state
        if (draftEnded) {
<<<<<<< HEAD
            round.delayedTerms = currentTermId.sub(draftTermId);
=======
            // No need for SafeMath: we ensured `termId` is not less than `draftTermId` above
            round.delayedTerms = currentTermId - draftTermId;
>>>>>>> 41298d62
            dispute.state = DisputeState.Adjudicating;
            emit DisputeStateChanged(_disputeId, DisputeState.Adjudicating);
        }
    }

    /**
    * @notice Appeal round #`_roundId` of dispute #`_disputeId` in favor of ruling `_ruling`
    * @param _disputeId Identification number of the dispute being appealed
    * @param _roundId Identification number of the dispute round being appealed
    * @param _ruling Ruling appealing a dispute round in favor of
    */
    function createAppeal(uint256 _disputeId, uint256 _roundId, uint8 _ruling) external roundExists(_disputeId, _roundId) {
        // Ensure current term and check that the given round can be appealed.
        // Note that if there was a final appeal the adjudication state will be 'Ended'.
        Dispute storage dispute = disputes[_disputeId];
        Config memory config = _getDisputeConfig(dispute);
        _ensureAdjudicationState(dispute, _roundId, AdjudicationState.Appealing, config.disputes);

        // Ensure that the ruling being appealed in favor of is valid and different from the current winning ruling
        ICRVoting voting = _voting();
        uint256 voteId = _getVoteId(_disputeId, _roundId);
        uint8 roundWinningRuling = voting.getWinningOutcome(voteId);
        require(roundWinningRuling != _ruling && voting.isValidOutcome(voteId, _ruling), ERROR_INVALID_APPEAL_RULING);

        // Update round appeal state
        AdjudicationRound storage round = dispute.rounds[_roundId];
        Appeal storage appeal = round.appeal;
        appeal.maker = msg.sender;
        appeal.appealedRuling = _ruling;
        emit RulingAppealed(_disputeId, _roundId, _ruling);

        // Pay appeal deposit
        NextRoundDetails memory nextRound = _getNextRoundDetails(round, _roundId, config);
        _depositAmount(msg.sender, nextRound.feeToken, nextRound.appealDeposit);
    }

    /**
    * @notice Confirm appeal for round #`_roundId` of dispute #`_disputeId` in favor of ruling `_ruling`
    * @param _disputeId Identification number of the dispute confirming an appeal of
    * @param _roundId Identification number of the dispute round confirming an appeal of
    * @param _ruling Ruling being confirmed against a dispute round appeal
    */
    function confirmAppeal(uint256 _disputeId, uint256 _roundId, uint8 _ruling) external roundExists(_disputeId, _roundId) {
        // Ensure current term and check that the given round is appealed and can be confirmed.
        // Note that if there was a final appeal the adjudication state will be 'Ended'.
        Dispute storage dispute = disputes[_disputeId];
        Config memory config = _getDisputeConfig(dispute);
        _ensureAdjudicationState(dispute, _roundId, AdjudicationState.ConfirmingAppeal, config.disputes);

        // Ensure that the ruling being confirmed in favor of is valid and different from the appealed ruling
        AdjudicationRound storage round = dispute.rounds[_roundId];
        Appeal storage appeal = round.appeal;
        uint256 voteId = _getVoteId(_disputeId, _roundId);
        require(appeal.appealedRuling != _ruling && _voting().isValidOutcome(voteId, _ruling), ERROR_INVALID_APPEAL_RULING);

        // Create a new adjudication round for the dispute
        NextRoundDetails memory nextRound = _getNextRoundDetails(round, _roundId, config);
        DisputeState newDisputeState = nextRound.newDisputeState;
        uint256 newRoundId = _createRound(_disputeId, newDisputeState, nextRound.startTerm, nextRound.jurorsNumber, nextRound.jurorFees);

        // Update previous round appeal state
        appeal.taker = msg.sender;
        appeal.opposedRuling = _ruling;
        emit RulingAppealConfirmed(_disputeId, newRoundId, nextRound.startTerm, nextRound.jurorsNumber);

        // Pay appeal confirm deposit
        _depositAmount(msg.sender, nextRound.feeToken, nextRound.confirmAppealDeposit);
    }

    /**
    * @notice Compute the final ruling for dispute #`_disputeId`
    * @param _disputeId Identification number of the dispute to compute its final ruling
    * @return subject Arbitrable instance associated to the dispute
    * @return finalRuling Final ruling decided for the given dispute
    */
    function computeRuling(uint256 _disputeId) external disputeExists(_disputeId) returns (IArbitrable subject, uint8 finalRuling) {
        Dispute storage dispute = disputes[_disputeId];
        subject = dispute.subject;

        Config memory config = _getDisputeConfig(dispute);
        finalRuling = _ensureFinalRuling(dispute, _disputeId, config);

        if (dispute.state != DisputeState.Ruled) {
            dispute.state = DisputeState.Ruled;
            emit RulingComputed(_disputeId, finalRuling);
        }
    }

    /**
    * @notice Settle penalties for round #`_roundId` of dispute #`_disputeId`
    * @dev In case of a regular round, all the drafted jurors that didn't vote in favor of the final ruling of the given dispute will be slashed.
    *      In case of a final round, jurors are slashed when voting, thus it is considered these rounds settled at once. Rewards have to be
    *      manually claimed through `settleReward` which will return pre-slashed tokens for the winning jurors of a final round as well.
    * @param _disputeId Identification number of the dispute to settle penalties for
    * @param _roundId Identification number of the dispute round to settle penalties for
    * @param _jurorsToSettle Maximum number of jurors to be slashed in this call. It can be set to zero to slash all the losing jurors of the
    *        given round. This argument is only used when settling regular rounds.
    */
    function settlePenalties(uint256 _disputeId, uint256 _roundId, uint256 _jurorsToSettle) external roundExists(_disputeId, _roundId) {
        // Enforce that rounds are settled in order to avoid one round without incentive to settle. Even if there is a settle fee
        // it may not be big enough and all jurors in the round could be slashed.
        Dispute storage dispute = disputes[_disputeId];
        require(_roundId == 0 || dispute.rounds[_roundId - 1].settledPenalties, ERROR_PREV_ROUND_NOT_SETTLED);

        // Ensure given round has not been fully settled yet
        AdjudicationRound storage round = dispute.rounds[_roundId];
        require(!round.settledPenalties, ERROR_ROUND_ALREADY_SETTLED);

        // Ensure the final ruling of the given dispute is already computed
        Config memory config = _getDisputeConfig(dispute);
        uint8 finalRuling = _ensureFinalRuling(dispute, _disputeId, config);

        // Set the number of jurors that voted in favor of the final ruling if we haven't started settling yet
        uint256 voteId = _getVoteId(_disputeId, _roundId);
        if (round.settledJurors == 0) {
            // Note that we are safe to cast the tally of a ruling to uint64 since the highest value a ruling can have is equal to the jurors
            // number for regular rounds or to the total active balance of the registry for final rounds, and both are ensured to fit in uint64.
            ICRVoting voting = _voting();
            round.coherentJurors = uint64(voting.getOutcomeTally(voteId, finalRuling));
        }

        ITreasury treasury = _treasury();
        ERC20 feeToken = config.fees.token;
        if (_isRegularRound(_roundId, config)) {
            // For regular appeal rounds we compute the amount of locked tokens that needs to get burned in batches.
            // The callers of this function will get rewarded in this case.
            uint256 jurorsSettled = _settleRegularRoundPenalties(round, voteId, finalRuling, config.disputes.penaltyPct, _jurorsToSettle, config.minActiveBalance);
            treasury.assign(feeToken, msg.sender, config.fees.settleFee.mul(jurorsSettled));
        } else {
            // For the final appeal round, there is no need to settle in batches since, to guarantee scalability,
            // all the tokens are collected from jurors when they vote, and those jurors who
            // voted in favor of the winning ruling can claim their collected tokens back along with their reward.
            // Note that the caller of this function is not being reimbursed.
            round.settledPenalties = true;
        }

        if (round.settledPenalties) {
            uint256 collectedTokens = round.collectedTokens;
            emit PenaltiesSettled(_disputeId, _roundId, collectedTokens);
            _burnCollectedTokensIfNecessary(dispute, round, _roundId, treasury, feeToken, collectedTokens);
        }
    }

    /**
    * @notice Claim reward for round #`_roundId` of dispute #`_disputeId` for juror `_juror`
    * @dev For regular rounds, it will only reward winning jurors
    * @param _disputeId Identification number of the dispute to settle rewards for
    * @param _roundId Identification number of the dispute round to settle rewards for
    * @param _juror Address of the juror to settle their rewards
    */
    function settleReward(uint256 _disputeId, uint256 _roundId, address _juror) external roundExists(_disputeId, _roundId) {
        // Ensure dispute round penalties are settled first
        Dispute storage dispute = disputes[_disputeId];
        AdjudicationRound storage round = dispute.rounds[_roundId];
        require(round.settledPenalties, ERROR_ROUND_NOT_SETTLED);

        // Ensure given juror was not rewarded yet and was drafted for the given round
        JurorState storage jurorState = round.jurorsStates[_juror];
        require(!jurorState.rewarded, ERROR_JUROR_ALREADY_REWARDED);
        require(uint256(jurorState.weight) > 0, ERROR_WONT_REWARD_NON_VOTER_JUROR);
        jurorState.rewarded = true;

        // Check if the given juror has voted in favor of the final ruling of the dispute in this round
        ICRVoting voting = _voting();
        uint256 voteId = _getVoteId(_disputeId, _roundId);
        require(voting.hasVotedInFavorOf(voteId, dispute.finalRuling, _juror), ERROR_WONT_REWARD_INCOHERENT_JUROR);

        // Note that the number of coherent jurors has to be greater than zero since we already ensured the juror has voted in favor of the
        // final ruling, therefore there will be at least one coherent juror and divisions below are safe.
        uint256 coherentJurors = round.coherentJurors;
        uint256 collectedTokens = round.collectedTokens;
        IJurorsRegistry jurorsRegistry = _jurorsRegistry();

        // Distribute the collected tokens of the jurors that were slashed weighted by the winning jurors. Note that we are penalizing jurors
        // that refused intentionally their vote for the final round.
        if (collectedTokens > 0) {
            jurorsRegistry.assignTokens(_juror, uint256(jurorState.weight).mul(collectedTokens) / coherentJurors);
        }

        // Reward the winning juror with fees
        Config memory config = _getDisputeConfig(dispute);
        _treasury().assign(config.fees.token, _juror, round.jurorFees.mul(jurorState.weight) / coherentJurors);

        // Set the lock for final round
        if (!_isRegularRound(_roundId, config)) {
            // Round end term ID (as it's final there's no draft delay nor appeal) plus the lock period
            DisputesConfig memory disputesConfig = config.disputes;
            uint64 finalRoundLockTermId = round.draftTermId +
                disputesConfig.commitTerms + disputesConfig.revealTerms + disputesConfig.finalRoundLockTerms;
            jurorsRegistry.lockWithdrawals(_juror, finalRoundLockTermId);
        }

        emit RewardSettled(_disputeId, _roundId, _juror);
    }

    /**
    * @notice Settle appeal deposits for round #`_roundId` of dispute #`_disputeId`
    * @param _disputeId Identification number of the dispute to settle appeal deposits for
    * @param _roundId Identification number of the dispute round to settle appeal deposits for
    */
    function settleAppealDeposit(uint256 _disputeId, uint256 _roundId) external roundExists(_disputeId, _roundId) {
        // Ensure dispute round penalties are settled first
        Dispute storage dispute = disputes[_disputeId];
        AdjudicationRound storage round = dispute.rounds[_roundId];
        require(round.settledPenalties, ERROR_ROUND_NOT_SETTLED);

        // Ensure given round was appealed and has not been settled yet
        Appeal storage appeal = round.appeal;
        require(_existsAppeal(appeal), ERROR_ROUND_NOT_APPEALED);
        require(!appeal.settled, ERROR_ROUND_APPEAL_ALREADY_SETTLED);
        appeal.settled = true;
        emit AppealDepositSettled(_disputeId, _roundId);

        // Load next round details
        Config memory config = _getDisputeConfig(dispute);
        NextRoundDetails memory nextRound = _getNextRoundDetails(round, _roundId, config);
        ERC20 feeToken = nextRound.feeToken;
        uint256 totalFees = nextRound.totalFees;
        uint256 appealDeposit = nextRound.appealDeposit;
        uint256 confirmAppealDeposit = nextRound.confirmAppealDeposit;

        // If the appeal wasn't confirmed, return the entire deposit to appeal maker
        ITreasury treasury = _treasury();
        if (!_isAppealConfirmed(appeal)) {
            treasury.assign(feeToken, appeal.maker, appealDeposit);
            return;
        }

        // If the appeal was confirmed and there is a winner, we transfer the total deposit to that party. Otherwise, if the final ruling wasn't
        // selected by any of the appealing parties or no juror voted in the in favor of the possible outcomes, we split it between both parties.
        // Note that we are safe to access the dispute final ruling, since we already ensured that round penalties were settled.
        uint8 finalRuling = dispute.finalRuling;
        uint256 totalDeposit = appealDeposit.add(confirmAppealDeposit);
        if (appeal.appealedRuling == finalRuling) {
            treasury.assign(feeToken, appeal.maker, totalDeposit.sub(totalFees));
        } else if (appeal.opposedRuling == finalRuling) {
            treasury.assign(feeToken, appeal.taker, totalDeposit.sub(totalFees));
        } else {
            uint256 feesRefund = totalFees / 2;
            treasury.assign(feeToken, appeal.maker, appealDeposit.sub(feesRefund));
            treasury.assign(feeToken, appeal.taker, confirmAppealDeposit.sub(feesRefund));
        }
    }

    /**
    * @notice Ensure votes can be committed for vote #`_voteId`, revert otherwise
    * @dev This function will ensure the current term of the Court and revert in case votes cannot still be committed
    * @param _voteId ID of the vote instance to request the weight of a voter for
    */
    function ensureCanCommit(uint256 _voteId) external {
        (Dispute storage dispute, uint256 roundId) = _decodeVoteId(_voteId);
        Config memory config = _getDisputeConfig(dispute);

        // Ensure current term and check that votes can still be committed for the given round
        _ensureAdjudicationState(dispute, roundId, AdjudicationState.Committing, config.disputes);
    }

    /**
    * @notice Ensure `voter` can commit votes for vote #`_voteId`, revert otherwise
    * @dev This function will ensure the current term of the Court and revert in case the given voter is not allowed to commit votes
    * @param _voteId ID of the vote instance to request the weight of a voter for
    * @param _voter Address of the voter querying the weight of
    */
    function ensureCanCommit(uint256 _voteId, address _voter) external onlyVoting {
        (Dispute storage dispute, uint256 roundId) = _decodeVoteId(_voteId);
        Config memory config = _getDisputeConfig(dispute);

        // Ensure current term and check that votes can still be committed for the given round
        _ensureAdjudicationState(dispute, roundId, AdjudicationState.Committing, config.disputes);
        uint64 weight = _computeJurorWeight(dispute, roundId, _voter, config);
        require(weight > 0, ERROR_VOTER_WEIGHT_ZERO);
    }

    /**
    * @notice Ensure `voter` can reveal votes for vote #`_voteId`, revert otherwise
    * @dev This function will ensure the current term of the Court and revert in case votes cannot still be revealed
    * @param _voteId ID of the vote instance to request the weight of a voter for
    * @param _voter Address of the voter querying the weight of
    * @return Weight of the requested juror for the requested dispute's round
    */
    function ensureCanReveal(uint256 _voteId, address _voter) external returns (uint64) {
        (Dispute storage dispute, uint256 roundId) = _decodeVoteId(_voteId);
        Config memory config = _getDisputeConfig(dispute);

        // Ensure current term and check that votes can still be revealed for the given round
        _ensureAdjudicationState(dispute, roundId, AdjudicationState.Revealing, config.disputes);
        AdjudicationRound storage round = dispute.rounds[roundId];
        return _getJurorWeight(round, _voter);
    }

    /**
    * @notice Sets the global configuration for the max number of jurors to be drafted per batch to `_maxJurorsPerDraftBatch`
    * @param _maxJurorsPerDraftBatch Max number of jurors to be drafted per batch
    */
    function setMaxJurorsPerDraftBatch(uint64 _maxJurorsPerDraftBatch) external onlyConfigGovernor {
        _setMaxJurorsPerDraftBatch(_maxJurorsPerDraftBatch);
    }

    /**
    * @dev Tell the amount of token fees required to create a dispute
    * @return feeToken ERC20 token used for the fees
    * @return totalFees Total amount of fees for a regular round at the given term
    */
    function getDisputeFees() external view returns (ERC20 feeToken, uint256 totalFees) {
        uint64 currentTermId = _getCurrentTermId();
        Config memory config = _getConfigAt(currentTermId);
        (feeToken,, totalFees) = _getRegularRoundFees(config.fees, config.disputes.firstRoundJurorsNumber);
    }

    /**
    * @dev Tell information of a certain dispute
    * @param _disputeId Identification number of the dispute being queried
    * @return subject Arbitrable subject being disputed
    * @return possibleRulings Number of possible rulings allowed for the drafted jurors to vote on the dispute
    * @return state Current state of the dispute being queried: pre-draft, adjudicating, or ruled
    * @return finalRuling The winning ruling in case the dispute is finished
    * @return lastRoundId Identification number of the last round created for the dispute
    * @return createTermId Identification number of the term when the dispute was created
    */
    function getDispute(uint256 _disputeId) external view disputeExists(_disputeId)
        returns (IArbitrable subject, uint8 possibleRulings, DisputeState state, uint8 finalRuling, uint256 lastRoundId, uint64 createTermId)
    {
        Dispute storage dispute = disputes[_disputeId];

        subject = dispute.subject;
        possibleRulings = dispute.possibleRulings;
        state = dispute.state;
        finalRuling = dispute.finalRuling;
        createTermId = dispute.createTermId;
        // If a dispute exists, it has at least one round
        lastRoundId = dispute.rounds.length - 1;
    }

    /**
    * @dev Tell information of a certain adjudication round
    * @param _disputeId Identification number of the dispute being queried
    * @param _roundId Identification number of the round being queried
    * @return draftTerm Term from which the requested round can be drafted
    * @return delayedTerms Number of terms the given round was delayed based on its requested draft term id
    * @return jurorsNumber Number of jurors requested for the round
    * @return selectedJurors Number of jurors already selected for the requested round
    * @return settledPenalties Whether or not penalties have been settled for the requested round
    * @return collectedTokens Amount of juror tokens that were collected from slashed jurors for the requested round
    * @return coherentJurors Number of jurors that voted in favor of the final ruling in the requested round
    * @return state Adjudication state of the requested round
    */
    function getRound(uint256 _disputeId, uint256 _roundId) external view roundExists(_disputeId, _roundId)
        returns (
            uint64 draftTerm,
            uint64 delayedTerms,
            uint64 jurorsNumber,
            uint64 selectedJurors,
            uint256 jurorFees,
            bool settledPenalties,
            uint256 collectedTokens,
            uint64 coherentJurors,
            AdjudicationState state
        )
    {
        Dispute storage dispute = disputes[_disputeId];
        state = _adjudicationStateAt(dispute, _roundId, _getCurrentTermId(), _getDisputeConfig(dispute).disputes);

        AdjudicationRound storage round = dispute.rounds[_roundId];
        draftTerm = round.draftTermId;
        delayedTerms = round.delayedTerms;
        jurorsNumber = round.jurorsNumber;
        selectedJurors = round.selectedJurors;
        jurorFees = round.jurorFees;
        settledPenalties = round.settledPenalties;
        coherentJurors = round.coherentJurors;
        collectedTokens = round.collectedTokens;
    }

    /**
    * @dev Tell appeal-related information of a certain adjudication round
    * @param _disputeId Identification number of the dispute being queried
    * @param _roundId Identification number of the round being queried
    * @return maker Address of the account appealing the given round
    * @return appealedRuling Ruling confirmed by the appealer of the given round
    * @return taker Address of the account confirming the appeal of the given round
    * @return opposedRuling Ruling confirmed by the appeal taker of the given round
    */
    function getAppeal(uint256 _disputeId, uint256 _roundId) external view roundExists(_disputeId, _roundId)
        returns (address maker, uint64 appealedRuling, address taker, uint64 opposedRuling)
    {
        Appeal storage appeal = disputes[_disputeId].rounds[_roundId].appeal;

        maker = appeal.maker;
        appealedRuling = appeal.appealedRuling;
        taker = appeal.taker;
        opposedRuling = appeal.opposedRuling;
    }

    /**
    * @dev Tell information related to the next round due to an appeal of a certain round given.
    * @param _disputeId Identification number of the dispute being queried
    * @param _roundId Identification number of the round requesting the appeal details of
    * @return nextRoundStartTerm Term ID from which the next round will start
    * @return nextRoundJurorsNumber Jurors number for the next round
    * @return newDisputeState New state for the dispute associated to the given round after the appeal
    * @return feeToken ERC20 token used for the next round fees
    * @return jurorFees Total amount of fees to be distributed between the winning jurors of the next round
    * @return totalFees Total amount of fees for a regular round at the given term
    * @return appealDeposit Amount to be deposit of fees for a regular round at the given term
    * @return confirmAppealDeposit Total amount of fees for a regular round at the given term
    */
    function getNextRoundDetails(uint256 _disputeId, uint256 _roundId) external view
        returns (
            uint64 nextRoundStartTerm,
            uint64 nextRoundJurorsNumber,
            DisputeState newDisputeState,
            ERC20 feeToken,
            uint256 totalFees,
            uint256 jurorFees,
            uint256 appealDeposit,
            uint256 confirmAppealDeposit
        )
    {
        _checkRoundExists(_disputeId, _roundId);

        Dispute storage dispute = disputes[_disputeId];
        Config memory config = _getDisputeConfig(dispute);
        require(_isRegularRound(_roundId, config), ERROR_ROUND_IS_FINAL);

        AdjudicationRound storage round = dispute.rounds[_roundId];
        NextRoundDetails memory nextRound = _getNextRoundDetails(round, _roundId, config);
        return (
            nextRound.startTerm,
            nextRound.jurorsNumber,
            nextRound.newDisputeState,
            nextRound.feeToken,
            nextRound.totalFees,
            nextRound.jurorFees,
            nextRound.appealDeposit,
            nextRound.confirmAppealDeposit
        );
    }

    /**
    * @dev Tell juror-related information of a certain adjudication round
    * @param _disputeId Identification number of the dispute being queried
    * @param _roundId Identification number of the round being queried
    * @param _juror Address of the juror being queried
    * @return weight Juror weight drafted for the requested round
    * @return rewarded Whether or not the given juror was rewarded based on the requested round
    */
    function getJuror(uint256 _disputeId, uint256 _roundId, address _juror) external view roundExists(_disputeId, _roundId)
        returns (uint64 weight, bool rewarded)
    {
        Dispute storage dispute = disputes[_disputeId];
        AdjudicationRound storage round = dispute.rounds[_roundId];
        Config memory config = _getDisputeConfig(dispute);

        if (_isRegularRound(_roundId, config)) {
            weight = _getJurorWeight(round, _juror);
        } else {
            IJurorsRegistry jurorsRegistry = _jurorsRegistry();
            uint256 activeBalance = jurorsRegistry.activeBalanceOfAt(_juror, round.draftTermId);
            weight = _getMinActiveBalanceMultiple(activeBalance, config.minActiveBalance);
        }

        rewarded = round.jurorsStates[_juror].rewarded;
    }

    /**
    * @dev Internal function to create a new round for a given dispute
    * @param _disputeId Identification number of the dispute to create a new round for
    * @param _disputeState New state for the dispute to be changed
    * @param _draftTermId Term ID when the jurors for the new round will be drafted
    * @param _jurorsNumber Number of jurors to be drafted for the new round
    * @param _jurorFees Total amount of fees to be shared between the winning jurors of the new round
    * @return Identification number of the new dispute round
    */
    function _createRound(uint256 _disputeId, DisputeState _disputeState, uint64 _draftTermId, uint64 _jurorsNumber, uint256 _jurorFees) internal
        returns (uint256)
    {
        // Update dispute state
        Dispute storage dispute = disputes[_disputeId];
        dispute.state = _disputeState;

        // Create new requested round
        uint256 roundId = dispute.rounds.length++;
        AdjudicationRound storage round = dispute.rounds[roundId];
        round.draftTermId = _draftTermId;
        round.jurorsNumber = _jurorsNumber;
        round.jurorFees = _jurorFees;

        // Create new vote for the new round
        ICRVoting voting = _voting();
        uint256 voteId = _getVoteId(_disputeId, roundId);
        voting.create(voteId, dispute.possibleRulings);
        return roundId;
    }

    /**
    * @dev Internal function to ensure the adjudication state of a certain dispute round. This function will make sure the court term is updated.
    *      This function assumes the given round exists.
    * @param _dispute Dispute to be checked
    * @param _roundId Identification number of the dispute round to be checked
    * @param _state Expected adjudication state for the given dispute round
    * @param _config Config at the draft term ID of the given dispute
    */
    function _ensureAdjudicationState(Dispute storage _dispute, uint256 _roundId, AdjudicationState _state, DisputesConfig memory _config)
        internal
    {
        uint64 termId = _ensureCurrentTerm();
        AdjudicationState roundState = _adjudicationStateAt(_dispute, _roundId, termId, _config);
        require(roundState == _state, ERROR_INVALID_ADJUDICATION_STATE);
    }

    /**
    * @dev Internal function to ensure the final ruling of a dispute. It will compute it only if missing.
    * @param _dispute Dispute to ensure its final ruling
    * @param _disputeId Identification number of the dispute to ensure its final ruling
    * @param _config Config at the draft term ID of the given dispute
    * @return Number of the final ruling ensured for the given dispute
    */
    function _ensureFinalRuling(Dispute storage _dispute, uint256 _disputeId, Config memory _config) internal returns (uint8) {
        // Check if there was a final ruling already cached
        if (uint256(_dispute.finalRuling) > 0) {
            return _dispute.finalRuling;
        }

        // Ensure current term and check that the last adjudication round has ended.
        // Note that there will always be at least one round.
        uint256 lastRoundId = _dispute.rounds.length - 1;
        _ensureAdjudicationState(_dispute, lastRoundId, AdjudicationState.Ended, _config.disputes);

        // If the last adjudication round was appealed but no-one confirmed it, the final ruling is the outcome the
        // appealer vouched for. Otherwise, fetch the winning outcome from the voting app of the last round.
        AdjudicationRound storage lastRound = _dispute.rounds[lastRoundId];
        Appeal storage lastAppeal = lastRound.appeal;
        bool isRoundAppealedAndNotConfirmed = _existsAppeal(lastAppeal) && !_isAppealConfirmed(lastAppeal);
        uint8 finalRuling = isRoundAppealedAndNotConfirmed
            ? lastAppeal.appealedRuling
            : _voting().getWinningOutcome(_getVoteId(_disputeId, lastRoundId));

        // Store the winning ruling as the final decision for the given dispute
        _dispute.finalRuling = finalRuling;
        return finalRuling;
    }

    /**
    * @dev Internal function to slash all the jurors drafted for a round that didn't vote in favor of the final ruling of a dispute. Note that
    *      the slashing can be batched handling the maximum number of jurors to be slashed on each call.
    * @param _round Round to slash the non-winning jurors of
    * @param _voteId Identification number of the voting associated to the given round
    * @param _finalRuling Winning ruling of the dispute corresponding to the given round
    * @param _penaltyPct Per ten thousand of the minimum active balance of a juror to be slashed
    * @param _jurorsToSettle Maximum number of jurors to be slashed in this call. It can be set to zero to slash all the losing jurors of the round.
    * @param _minActiveBalance Minimum amount of juror tokens that can be activated
    * @return Number of jurors slashed for the given round
    */
    function _settleRegularRoundPenalties(
        AdjudicationRound storage _round,
        uint256 _voteId,
        uint8 _finalRuling,
        uint16 _penaltyPct,
        uint256 _jurorsToSettle,
        uint256 _minActiveBalance
    )
        internal
        returns (uint256)
    {
        uint64 termId = _ensureCurrentTerm();
        // The batch starts where the previous one ended, stored in _round.settledJurors
        uint256 roundSettledJurors = _round.settledJurors;
        // Compute the amount of jurors that are going to be settled in this batch, which is returned by the function for fees calculation
        // Initially we try to reach the end of the jurors array
        uint256 batchSettledJurors = _round.jurors.length.sub(roundSettledJurors);

        // If the requested amount of jurors is not zero and it is lower that the remaining number of jurors to be settled for the given round,
        // we cap the number of jurors that are going to be settled in this batch to the requested amount. If not, we know we have reached the
        // last batch and we are safe to mark round penalties as settled.
        if (_jurorsToSettle > 0 && batchSettledJurors > _jurorsToSettle) {
            batchSettledJurors = _jurorsToSettle;
        } else {
            _round.settledPenalties = true;
        }

        // Update the number of round settled jurors.
        _round.settledJurors = uint64(roundSettledJurors.add(batchSettledJurors));

        // Prepare the list of jurors and penalties to either be slashed or returned based on their votes for the given round
        IJurorsRegistry jurorsRegistry = _jurorsRegistry();
        address[] memory jurors = new address[](batchSettledJurors);
        uint256[] memory penalties = new uint256[](batchSettledJurors);
        for (uint256 i = 0; i < batchSettledJurors; i++) {
            address juror = _round.jurors[roundSettledJurors + i];
            jurors[i] = juror;
            penalties[i] = _minActiveBalance.pct(_penaltyPct).mul(_round.jurorsStates[juror].weight);
        }

        // Check which of the jurors voted in favor of the final ruling of the dispute in this round. Ask the registry to slash or unlocked the
        // locked active tokens of each juror depending on their vote, and finally store the total amount of slashed tokens.
        bool[] memory jurorsInFavor = _voting().getVotersInFavorOf(_voteId, _finalRuling, jurors);
        _round.collectedTokens = _round.collectedTokens.add(jurorsRegistry.slashOrUnlock(termId, jurors, penalties, jurorsInFavor));
        return batchSettledJurors;
    }

    /**
    * @dev Internal function to compute the juror weight for a dispute's round
    * @param _dispute Dispute to calculate the juror's weight of
    * @param _roundId ID of the dispute's round to calculate the juror's weight of
    * @param _juror Address of the juror to calculate the weight of
    * @param _config Config at the draft term ID of the given dispute
    * @return Computed weight of the requested juror for the final round of the given dispute
    */
    function _computeJurorWeight(Dispute storage _dispute, uint256 _roundId, address _juror, Config memory _config) internal returns (uint64) {
        AdjudicationRound storage round = _dispute.rounds[_roundId];

        return _isRegularRound(_roundId, _config)
            ? _getJurorWeight(round, _juror)
            : _computeJurorWeightForFinalRound(_config, round, _juror);
    }

    /**
    * @dev Internal function to compute the juror weight for the final round. Note that for a final round the weight of
    *      each juror is equal to the number of times the min active balance the juror has. This function will try to
    *      collect said amount from the active balance of a juror, acting as a lock to allow them to vote.
    * @param _config Court config to calculate the juror's weight
    * @param _round Dispute round to calculate the juror's weight for
    * @param _juror Address of the juror to calculate the weight of
    * @return Weight of the requested juror for the final round of the given dispute
    */
    function _computeJurorWeightForFinalRound(Config memory _config, AdjudicationRound storage _round, address _juror) internal
        returns (uint64)
    {
        // Fetch active balance and multiples of the min active balance from the registry
        IJurorsRegistry jurorsRegistry = _jurorsRegistry();
        uint256 activeBalance = jurorsRegistry.activeBalanceOfAt(_juror, _round.draftTermId);
        uint64 weight = _getMinActiveBalanceMultiple(activeBalance, _config.minActiveBalance);

        // If the juror weight for the last round is zero, return zero
        if (weight == 0) {
            return uint64(0);
        }

        // To guarantee scalability of the final round, since all jurors may vote, we try to collect the amount of
        // active tokens that needs to be locked for each juror when they try to commit their vote.
        uint256 weightedPenalty = activeBalance.pct(_config.disputes.penaltyPct);

        // If it was not possible to collect the amount to be locked, return 0 to prevent juror from voting
        if (!jurorsRegistry.collectTokens(_juror, weightedPenalty, _getLastEnsuredTermId())) {
            return uint64(0);
        }

        // If it was possible to collect the amount of active tokens to be locked, update the final round state
        _round.jurorsStates[_juror].weight = weight;
        _round.collectedTokens = _round.collectedTokens.add(weightedPenalty);

        return weight;
    }

    /**
    * @dev Sets the global configuration for the max number of jurors to be drafted per batch
    * @param _maxJurorsPerDraftBatch Max number of jurors to be drafted per batch
    */
    function _setMaxJurorsPerDraftBatch(uint64 _maxJurorsPerDraftBatch) internal {
        require(_maxJurorsPerDraftBatch > 0, ERROR_BAD_MAX_DRAFT_BATCH_SIZE);
        emit MaxJurorsPerDraftBatchChanged(maxJurorsPerDraftBatch, _maxJurorsPerDraftBatch);
        maxJurorsPerDraftBatch = _maxJurorsPerDraftBatch;
    }

    /**
    * @dev Internal function to execute a deposit of tokens from an account to the Court treasury contract
    * @param _from Address transferring the amount of tokens
    * @param _token ERC20 token to execute a transfer from
    * @param _amount Amount of tokens to be transferred from the address transferring the funds to the Court treasury
    */
    function _depositAmount(address _from, ERC20 _token, uint256 _amount) internal {
        if (_amount > 0) {
            ITreasury treasury = _treasury();
            require(_token.safeTransferFrom(_from, address(treasury), _amount), ERROR_DEPOSIT_FAILED);
        }
    }

    /**
    * @dev Internal function to get the stored juror weight for a round. Note that the weight of a juror is:
    *      - For a regular round: the number of times a juror was picked for the round round.
    *      - For a final round: the relative active stake of a juror's state over the total active tokens, only set after the juror has voted.
    * @param _round Dispute round to calculate the juror's weight of
    * @param _juror Address of the juror to calculate the weight of
    * @return Weight of the requested juror for the given round
    */
    function _getJurorWeight(AdjudicationRound storage _round, address _juror) internal view returns (uint64) {
        return _round.jurorsStates[_juror].weight;
    }

    /**
    * @dev Internal function to tell information related to the next round due to an appeal of a certain round given. This function assumes
    *      given round can be appealed and that the given round ID corresponds to the given round pointer.
    * @param _round Round requesting the appeal details of
    * @param _roundId Identification number of the round requesting the appeal details of
    * @param _config Config at the draft term of the given dispute
    * @return Next round details
    */
    function _getNextRoundDetails(AdjudicationRound storage _round, uint256 _roundId, Config memory _config) internal view
        returns (NextRoundDetails memory)
    {
        NextRoundDetails memory nextRound;
        DisputesConfig memory disputesConfig = _config.disputes;

        // Next round start term is current round end term
        uint64 delayedDraftTerm = _round.draftTermId.add(_round.delayedTerms);
        uint64 currentRoundAppealStartTerm = delayedDraftTerm.add(disputesConfig.commitTerms).add(disputesConfig.revealTerms);
        nextRound.startTerm = currentRoundAppealStartTerm.add(disputesConfig.appealTerms).add(disputesConfig.appealConfirmTerms);

        // Compute next round settings depending on if it will be the final round or not
        if (_roundId >= disputesConfig.maxRegularAppealRounds.sub(1)) {
            // If the next round is the final round, no draft is needed.
            nextRound.newDisputeState = DisputeState.Adjudicating;
            // The number of jurors will be the number of times the minimum stake is held in the registry,
            // multiplied by a precision factor to help with division rounding.
            // Total active balance is guaranteed to never be greater than `2^64 * minActiveBalance / FINAL_ROUND_WEIGHT_PRECISION`.
            // Thus, the jurors number for a final round will always fit in uint64.
            IJurorsRegistry jurorsRegistry = _jurorsRegistry();
            uint256 totalActiveBalance = jurorsRegistry.totalActiveBalanceAt(nextRound.startTerm);
            uint64 jurorsNumber = _getMinActiveBalanceMultiple(totalActiveBalance, _config.minActiveBalance);
            nextRound.jurorsNumber = jurorsNumber;
            // Calculate fees for the final round using the appeal start term of the current round
            (nextRound.feeToken, nextRound.jurorFees, nextRound.totalFees) = _getFinalRoundFees(_config.fees, jurorsNumber);
        } else {
            // For a new regular rounds we need to draft jurors
            nextRound.newDisputeState = DisputeState.PreDraft;
            // The number of jurors will be the number of jurors of the current round multiplied by an appeal factor
            nextRound.jurorsNumber = _getNextRegularRoundJurorsNumber(_round, disputesConfig);
            // Calculate fees for the next regular round using the appeal start term of the current round
            (nextRound.feeToken, nextRound.jurorFees, nextRound.totalFees) = _getRegularRoundFees(_config.fees, nextRound.jurorsNumber);
        }

        // Calculate appeal collateral
        nextRound.appealDeposit = nextRound.totalFees.pct256(disputesConfig.appealCollateralFactor);
        nextRound.confirmAppealDeposit = nextRound.totalFees.pct256(disputesConfig.appealConfirmCollateralFactor);
        return nextRound;
    }

    /**
    * @dev Internal function to calculate the jurors number for the next regular round of a given round. This function assumes Court term is
    *      up-to-date, that the next round of the one given is regular, and the given config corresponds to the draft term of the given round.
    * @param _round Round querying the jurors number of its next round
    * @param _config Disputes config at the draft term of the first round of the dispute
    * @return Jurors number for the next regular round of the given round
    */
    function _getNextRegularRoundJurorsNumber(AdjudicationRound storage _round, DisputesConfig memory _config) internal view returns (uint64) {
        // Jurors number are increased by a step factor on each appeal
        uint64 jurorsNumber = _round.jurorsNumber.mul(_config.appealStepFactor);
        // Make sure it's odd to enforce avoiding a tie. Note that it can happen if any of the jurors don't vote anyway.
        if (uint256(jurorsNumber) % 2 == 0) {
            jurorsNumber++;
        }
        return jurorsNumber;
    }

    /**
    * @dev Internal function to tell adjudication state of a round at a certain term. This function assumes the given round exists.
    * @param _dispute Dispute querying the adjudication round of
    * @param _roundId Identification number of the dispute round querying the adjudication round of
    * @param _termId Identification number of the term to be used for the different round phases durations
    * @param _config Disputes config at the draft term ID of the given dispute
    * @return Adjudication state of the requested dispute round for the given term
    */
    function _adjudicationStateAt(Dispute storage _dispute, uint256 _roundId, uint64 _termId, DisputesConfig memory _config) internal view
        returns (AdjudicationState)
    {
        AdjudicationRound storage round = _dispute.rounds[_roundId];

        // If the dispute is ruled or the given round is not the last one, we consider it ended
        uint256 numberOfRounds = _dispute.rounds.length;
        if (_dispute.state == DisputeState.Ruled || _roundId < numberOfRounds.sub(1)) {
            return AdjudicationState.Ended;
        }

        // If given term is before the actual term when the last round was finally drafted, then the last round adjudication state is invalid
        uint64 draftFinishedTermId = round.draftTermId.add(round.delayedTerms);
        if (_dispute.state == DisputeState.PreDraft || _termId < draftFinishedTermId) {
            return AdjudicationState.Invalid;
        }

        // If given term is before the reveal start term of the last round, then jurors are still allowed to commit votes for the last round
        uint64 revealStartTerm = draftFinishedTermId.add(_config.commitTerms);
        if (_termId < revealStartTerm) {
            return AdjudicationState.Committing;
        }

        // If given term is before the appeal start term of the last round, then jurors are still allowed to reveal votes for the last round
        uint64 appealStartTerm = revealStartTerm.add(_config.revealTerms);
        if (_termId < appealStartTerm) {
            return AdjudicationState.Revealing;
        }

        // If the max number of appeals has been reached, then the last round is the final round and can be considered ended
        bool maxAppealReached = numberOfRounds > _config.maxRegularAppealRounds;
        if (maxAppealReached) {
            return AdjudicationState.Ended;
        }

        // If the last round was not appealed yet, check if the confirmation period has started or not
        bool isLastRoundAppealed = _existsAppeal(round.appeal);
        uint64 appealConfirmationStartTerm = appealStartTerm.add(_config.appealTerms);
        if (!isLastRoundAppealed) {
            // If given term is before the appeal confirmation start term, then the last round can still be appealed. Otherwise, it is ended.
            if (_termId < appealConfirmationStartTerm) {
                return AdjudicationState.Appealing;
            } else {
                return AdjudicationState.Ended;
            }
        }

        // If the last round was appealed and the given term is before the appeal confirmation end term, then the last round appeal can still be
        // confirmed. Note that if the round being checked was already appealed and confirmed, it won't be the last round, thus it will be caught
        // above by the first check and considered 'Ended'.
        uint64 appealConfirmationEndTerm = appealConfirmationStartTerm.add(_config.appealConfirmTerms);
        if (_termId < appealConfirmationEndTerm) {
            return AdjudicationState.ConfirmingAppeal;
        }

        // If non of the above conditions have been met, the last round is considered ended
        return AdjudicationState.Ended;
    }

    /**
    * @dev Internal function to get the Court config used for a dispute
    * @param _dispute Dispute querying the Court config of
    * @return Court config used for the given dispute
    */
    function _getDisputeConfig(Dispute storage _dispute) internal view returns (Config memory) {
        // Note that it is safe to access a Court config directly for a past term
        return _getConfigAt(_dispute.createTermId);
    }

    /**
    * @dev Internal function to check if a certain appeal exists
    * @param _appeal Appeal to be checked
    * @return True if the given appeal has a maker address associated to it, false otherwise
    */
    function _existsAppeal(Appeal storage _appeal) internal view returns (bool) {
        return _appeal.maker != address(0);
    }

    /**
    * @dev Internal function to check if a certain appeal has been confirmed
    * @param _appeal Appeal to be checked
    * @return True if the given appeal was confirmed, false otherwise
    */
    function _isAppealConfirmed(Appeal storage _appeal) internal view returns (bool) {
        return _appeal.taker != address(0);
    }

    /**
    * @dev Internal function to check if a certain dispute exists, it reverts if it doesn't
    * @param _disputeId Identification number of the dispute to be checked
    */
    function _checkDisputeExists(uint256 _disputeId) internal view {
        require(_disputeId < disputes.length, ERROR_DISPUTE_DOES_NOT_EXIST);
    }

    /**
    * @dev Internal function to check if a certain dispute round exists, it reverts if it doesn't
    * @param _disputeId Identification number of the dispute to be checked
    * @param _roundId Identification number of the dispute round to be checked
    */
    function _checkRoundExists(uint256 _disputeId, uint256 _roundId) internal view {
        _checkDisputeExists(_disputeId);
        require(_roundId < disputes[_disputeId].rounds.length, ERROR_ROUND_DOES_NOT_EXIST);
    }

    /**
    * @dev Internal function to get the dispute round of a certain vote identification number
    * @param _voteId Identification number of the vote querying the dispute round of
    * @return dispute Dispute for the given vote
    * @return roundId Identification number of the dispute round for the given vote
    */
    function _decodeVoteId(uint256 _voteId) internal view returns (Dispute storage dispute, uint256 roundId) {
        uint256 disputeId = _voteId >> 128;
        roundId = _voteId & VOTE_ID_MASK;
        _checkRoundExists(disputeId, roundId);
        dispute = disputes[disputeId];
    }

    /**
    * @dev Internal function to get the identification number of the vote of a certain dispute round
    * @param _disputeId Identification number of the dispute querying the vote ID of
    * @param _roundId Identification number of the dispute round querying the vote ID of
    * @return Identification number of the vote of the requested dispute round
    */
    function _getVoteId(uint256 _disputeId, uint256 _roundId) internal pure returns (uint256) {
        return (_disputeId << 128) + _roundId;
    }

    /**
    * @dev Internal function to get fees information for regular rounds for a certain term. This function assumes Court term is up-to-date.
    * @param _config Court config to use in order to get fees
    * @param _jurorsNumber Number of jurors participating in the round being queried
    * @return feeToken ERC20 token used for the fees
    * @return jurorFees Total amount of fees to be distributed between the winning jurors of a round
    * @return totalFees Total amount of fees for a regular round at the given term
    */
    function _getRegularRoundFees(FeesConfig memory _config, uint64 _jurorsNumber) internal pure
        returns (ERC20 feeToken, uint256 jurorFees, uint256 totalFees)
    {
        feeToken = _config.token;
        // For regular rounds the fees for each juror is constant and given by the config of the round
        jurorFees = uint256(_jurorsNumber).mul(_config.jurorFee);
        // The total fees for regular rounds also considers the number of drafts and settles
        uint256 draftAndSettleFees = (_config.draftFee.add(_config.settleFee)).mul(uint256(_jurorsNumber));
        totalFees = jurorFees.add(draftAndSettleFees);
    }

    /**
    * @dev Internal function to get fees information for final rounds for a certain term. This function assumes Court term is up-to-date.
    * @param _config Court config to use in order to get fees
    * @param _jurorsNumber Number of jurors participating in the round being queried
    * @return feeToken ERC20 token used for the fees
    * @return jurorFees Total amount of fees corresponding to the jurors at the given term
    * @return totalFees Total amount of fees for a final round at the given term
    */
    function _getFinalRoundFees(FeesConfig memory _config, uint64 _jurorsNumber) internal pure
        returns (ERC20 feeToken, uint256 jurorFees, uint256 totalFees)
    {
        feeToken = _config.token;
        // For final rounds, the jurors number is computed as the number of times the registry's minimum active balance is held in the registry
        // itself, multiplied by a precision factor. To avoid requesting a huge amount of fees, a final round discount is applied for each juror.
        jurorFees = (uint256(_jurorsNumber).mul(_config.jurorFee) / FINAL_ROUND_WEIGHT_PRECISION).pct(_config.finalRoundReduction);
        // There is no draft and no extra settle fees considered for final rounds
        totalFees = jurorFees;
    }

    /**
    * @dev Internal function to tell whether a round is regular or final. This function assumes the given round exists.
    * @param _roundId Identification number of the round to be checked
    * @param _config Court config to use in order to check if the given round is regular or final
    * @return True if the given round is regular, false in case its a final round
    */
    function _isRegularRound(uint256 _roundId, Config memory _config) internal pure returns (bool) {
        return _roundId < _config.disputes.maxRegularAppealRounds;
    }

    /**
    * @dev Calculate the number of times that an amount contains the min active balance (multiplied by precision).
    *      Used to get the juror weight for the final round. Note that for the final round the weight of
    *      each juror is equal to the number of times the min active balance the juror has, multiplied by a precision
    *      factor to deal with division rounding.
    * @param _activeBalance Juror's or total active balance
    * @param _minActiveBalance Minimum amount of juror tokens that can be activated
    * @return Number of times that the active balance contains the min active balance (multiplied by precision)
    */
    function _getMinActiveBalanceMultiple(uint256 _activeBalance, uint256 _minActiveBalance) internal pure returns (uint64) {
        // Note that jurors may not reach the minimum active balance since some might have been slashed. If that occurs,
        // these jurors cannot vote in the final round.
        if (_activeBalance < _minActiveBalance) {
            return 0;
        }

        // Otherwise, return the times the active balance of the juror fits in the min active balance, multiplying
        // it by a round factor to ensure a better precision rounding.
        return (FINAL_ROUND_WEIGHT_PRECISION.mul(_activeBalance) / _minActiveBalance).toUint64();
    }

    /**
    * @dev Private function to draft jurors for a given dispute and round. It assumes the given data is correct
    * @param _disputeId Identification number of the dispute to be drafted
    * @param _round Round of the dispute to be drafted
    * @param _termId Identification number of the current term of the Court
    * @param _draftTermRandomness Randomness of the term in which the dispute was requested to be drafted
    * @param _config Draft config of the Court at the draft term
    * @return True if all the requested jurors for the given round were drafted, false otherwise
    */
    function _draft(
        uint256  _disputeId,
        AdjudicationRound storage _round,
        uint64 _termId,
        bytes32 _draftTermRandomness,
        DraftConfig memory _config
    )
        private
        returns (bool)
    {
        uint64 jurorsNumber = _round.jurorsNumber;
        uint64 selectedJurors = _round.selectedJurors;
        uint64 maxJurorsPerBatch = maxJurorsPerDraftBatch;
        uint64 jurorsToBeDrafted = jurorsNumber.sub(selectedJurors);
        // Draft the min number of jurors between the one requested by the sender and the one requested by the sender
        uint64 requestedJurors = jurorsToBeDrafted < maxJurorsPerBatch ? jurorsToBeDrafted : maxJurorsPerBatch;

        // Pack draft params
        uint256[7] memory draftParams = [
            uint256(_draftTermRandomness),
            _disputeId,
            uint256(_termId),
            uint256(selectedJurors),
            uint256(requestedJurors),
            uint256(jurorsNumber),
            uint256(_config.penaltyPct)
        ];

        // Draft jurors for the requested round
        IJurorsRegistry jurorsRegistry = _jurorsRegistry();
        (address[] memory jurors, uint256 draftedJurors) = jurorsRegistry.draft(draftParams);

        // Update round with drafted jurors information
        uint64 newSelectedJurors = selectedJurors.add(uint64(draftedJurors));
        _round.selectedJurors = newSelectedJurors;
        _updateRoundDraftedJurors(_round, jurors, draftedJurors);
        bool draftEnded = newSelectedJurors == jurorsNumber;

        // Transfer fees corresponding to the actual number of drafted jurors
        uint256 draftFees = _config.draftFee.mul(draftedJurors);
        _treasury().assign(_config.feeToken, msg.sender, draftFees);
        return draftEnded;
    }

    /**
    * @dev Private function to update the drafted jurors' weight for the given round
    * @param _round Adjudication round that needs to be updated
    * @param _jurors List of jurors addresses that were drafted for the given round
    * @param _draftedJurors Number of jurors that were drafted for the given round. Note that this number may not necessarily be equal to the
    *        given list of jurors since the draft could potentially return less jurors than the requested amount.
    */
    function _updateRoundDraftedJurors(AdjudicationRound storage _round, address[] memory _jurors, uint256 _draftedJurors) private {
        for (uint256 i = 0; i < _draftedJurors; i++) {
            address juror = _jurors[i];
            JurorState storage jurorState = _round.jurorsStates[juror];

            // If the juror was already registered in the list, then don't add it twice
            if (uint256(jurorState.weight) == 0) {
                _round.jurors.push(juror);
            }

            jurorState.weight = jurorState.weight.add(1);
        }
    }

    /**
    * @dev Private function to burn the collected for a certain round in case there were no coherent jurors
    * @param _dispute Dispute to settle penalties for
    * @param _round Dispute round to settle penalties for
    * @param _roundId Identification number of the dispute round to settle penalties for
    * @param _courtTreasury Treasury module to refund the corresponding juror fees
    * @param _feeToken ERC20 token to be used for the fees corresponding to the draft term of the given dispute round
    * @param _collectedTokens Amount of tokens collected during the given dispute round
    */
    function _burnCollectedTokensIfNecessary(
        Dispute storage _dispute,
        AdjudicationRound storage _round,
        uint256 _roundId,
        ITreasury _courtTreasury,
        ERC20 _feeToken,
        uint256 _collectedTokens
    )
        private
    {
        // If there was at least one juror voting in favor of the winning ruling, return
        if (_round.coherentJurors > 0) {
            return;
        }

        // Burn all the collected tokens of the jurors to be slashed. Note that this will happen only when there were no jurors voting
        // in favor of the final winning outcome. Otherwise, these will be re-distributed between the winning jurors in `settleReward`
        // instead of being burned.
        if (_collectedTokens > 0) {
            IJurorsRegistry jurorsRegistry = _jurorsRegistry();
            jurorsRegistry.burnTokens(_collectedTokens);
        }

        // Reimburse juror fees to the Arbtirable subject for round 0 or to the previous appeal parties for other rounds.
        // Note that if the given round is not the first round, we can ensure there was an appeal in the previous round.
        if (_roundId == 0) {
            _courtTreasury.assign(_feeToken, address(_dispute.subject), _round.jurorFees);
        } else {
            uint256 refundFees = _round.jurorFees / 2;
            Appeal storage triggeringAppeal = _dispute.rounds[_roundId - 1].appeal;
            _courtTreasury.assign(_feeToken, triggeringAppeal.maker, refundFees);
            _courtTreasury.assign(_feeToken, triggeringAppeal.taker, refundFees);
        }
    }
}<|MERGE_RESOLUTION|>--- conflicted
+++ resolved
@@ -253,12 +253,8 @@
 
         // If the drafting is over, update its state
         if (draftEnded) {
-<<<<<<< HEAD
-            round.delayedTerms = currentTermId.sub(draftTermId);
-=======
-            // No need for SafeMath: we ensured `termId` is not less than `draftTermId` above
+            // No need for SafeMath: we ensured `currentTermId` is greater than or equal to `draftTermId` above
             round.delayedTerms = currentTermId - draftTermId;
->>>>>>> 41298d62
             dispute.state = DisputeState.Adjudicating;
             emit DisputeStateChanged(_disputeId, DisputeState.Adjudicating);
         }
