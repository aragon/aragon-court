pragma solidity ^0.5.8;

import "../lib/os/SafeERC20.sol";
import "../lib/os/ERC20.sol";
import "../lib/os/SafeMath.sol";

import "./IJurorsRegistry.sol";
import "../lib/BytesHelpers.sol";
import "../lib/HexSumTree.sol";
import "../lib/PctHelpers.sol";
import "../lib/JurorsTreeSortition.sol";
import "../standards/ERC900.sol";
import "../standards/ApproveAndCall.sol";
import "../court/controller/Controller.sol";
import "../court/controller/ControlledRecoverable.sol";


contract JurorsRegistry is ControlledRecoverable, IJurorsRegistry, ERC900, ApproveAndCallFallBack {
    using SafeERC20 for ERC20;
    using SafeMath for uint256;
    using PctHelpers for uint256;
    using BytesHelpers for bytes;
    using HexSumTree for HexSumTree.Tree;
    using JurorsTreeSortition for HexSumTree.Tree;

    string private constant ERROR_NOT_CONTRACT = "JR_NOT_CONTRACT";
    string private constant ERROR_INVALID_ZERO_AMOUNT = "JR_INVALID_ZERO_AMOUNT";
    string private constant ERROR_INVALID_ACTIVATION_AMOUNT = "JR_INVALID_ACTIVATION_AMOUNT";
    string private constant ERROR_INVALID_DEACTIVATION_AMOUNT = "JR_INVALID_DEACTIVATION_AMOUNT";
    string private constant ERROR_INVALID_LOCKED_AMOUNTS_LENGTH = "JR_INVALID_LOCKED_AMOUNTS_LEN";
    string private constant ERROR_INVALID_REWARDED_JURORS_LENGTH = "JR_INVALID_REWARDED_JURORS_LEN";
    string private constant ERROR_ACTIVE_BALANCE_BELOW_MIN = "JR_ACTIVE_BALANCE_BELOW_MIN";
    string private constant ERROR_NOT_ENOUGH_AVAILABLE_BALANCE = "JR_NOT_ENOUGH_AVAILABLE_BALANCE";
    string private constant ERROR_CANNOT_REDUCE_DEACTIVATION_REQUEST = "JR_CANT_REDUCE_DEACTIVATION_REQ";
    string private constant ERROR_TOKEN_TRANSFER_FAILED = "JR_TOKEN_TRANSFER_FAILED";
    string private constant ERROR_TOKEN_APPROVE_NOT_ALLOWED = "JR_TOKEN_APPROVE_NOT_ALLOWED";
    string private constant ERROR_BAD_TOTAL_ACTIVE_BALANCE_LIMIT = "JR_BAD_TOTAL_ACTIVE_BAL_LIMIT";
    string private constant ERROR_TOTAL_ACTIVE_BALANCE_EXCEEDED = "JR_TOTAL_ACTIVE_BALANCE_EXCEEDED";
    string private constant ERROR_WITHDRAWALS_LOCK = "JR_WITHDRAWALS_LOCK";

    // Address that will be used to burn juror tokens
    address internal constant BURN_ACCOUNT = address(0x000000000000000000000000000000000000dEaD);

    // Maximum number of sortition iterations allowed per draft call
    uint256 internal constant MAX_DRAFT_ITERATIONS = 10;

    /**
    * @dev Jurors have three kind of balances, these are:
    *      - active: tokens activated for the Court that can be locked in case the juror is drafted
    *      - locked: amount of active tokens that are locked for a draft
    *      - available: tokens that are not activated for the Court and can be withdrawn by the juror at any time
    *
    *      Due to a gas optimization for drafting, the "active" tokens are stored in a `HexSumTree`, while the others
    *      are stored in this contract as `lockedBalance` and `availableBalance` respectively. Given that the jurors'
    *      active balances cannot be affected during the current Court term, if jurors want to deactivate some of their
    *      active tokens, their balance will be updated for the following term, and they won't be allowed to
    *      withdraw them until the current term has ended.
    *
    *      Note that even though jurors balances are stored separately, all the balances are held by this contract.
    */
    struct Juror {
        uint256 id;                                 // Key in the jurors tree used for drafting
        uint256 lockedBalance;                      // Maximum amount of tokens that can be slashed based on the juror's drafts
        uint256 availableBalance;                   // Available tokens that can be withdrawn at any time
        uint64 withdrawalsLockTermId;               // Term ID until which the juror's withdrawals will be locked
        DeactivationRequest deactivationRequest;    // Juror's pending deactivation request
    }

    /**
    * @dev Given that the jurors balances cannot be affected during a Court term, if jurors want to deactivate some
    *      of their tokens, the tree will always be updated for the following term, and they won't be able to
    *      withdraw the requested amount until the current term has finished. Thus, we need to keep track the term
    *      when a token deactivation was requested and its corresponding amount.
    */
    struct DeactivationRequest {
        uint256 amount;                             // Amount requested for deactivation
        uint64 availableTermId;                     // Term ID when jurors can withdraw their requested deactivation tokens
    }

    /**
    * @dev Internal struct to wrap all the params required to perform jurors drafting
    */
    struct DraftParams {
        bytes32 termRandomness;                     // Randomness seed to be used for the draft
        uint256 disputeId;                          // ID of the dispute being drafted
        uint64 termId;                              // Term ID of the dispute's draft term
        uint256 selectedJurors;                     // Number of jurors already selected for the draft
        uint256 batchRequestedJurors;               // Number of jurors to be selected in the given batch of the draft
        uint256 roundRequestedJurors;               // Total number of jurors requested to be drafted
        uint256 draftLockAmount;                    // Amount of tokens to be locked to each drafted juror
        uint256 iteration;                          // Sortition iteration number
    }

    // Maximum amount of total active balance that can be held in the registry
    uint256 internal totalActiveBalanceLimit;

    // Juror ERC20 token
    ERC20 internal jurorsToken;

    // Mapping of juror data indexed by address
    mapping (address => Juror) internal jurorsByAddress;

    // Mapping of juror addresses indexed by id
    mapping (uint256 => address) internal jurorsAddressById;

    // Tree to store jurors active balance by term for the drafting process
    HexSumTree.Tree internal tree;

    event JurorDrafted(uint256 indexed disputeId, address juror);
    event JurorActivated(address indexed juror, uint64 fromTermId, uint256 amount);
    event JurorDeactivationRequested(address indexed juror, uint64 availableTermId, uint256 amount);
    event JurorDeactivationProcessed(address indexed juror, uint64 availableTermId, uint256 amount, uint64 processedTermId);
    event JurorDeactivationUpdated(address indexed juror, uint64 availableTermId, uint256 amount, uint64 updateTermId);
    event JurorAvailableBalanceChanged(address indexed juror, uint256 amount, bool positive);
    event JurorTokensCollected(address indexed juror, uint256 amount, uint64 termId);
    event TotalActiveBalanceLimitChanged(uint256 previousTotalActiveBalanceLimit, uint256 currentTotalActiveBalanceLimit);

    /**
    * @dev Constructor function
    * @param _controller Address of the controller
    * @param _jurorToken Address of the ERC20 token to be used as juror token for the registry
    * @param _totalActiveBalanceLimit Maximum amount of total active balance that can be held in the registry
    */
    constructor(Controller _controller, ERC20 _jurorToken, uint256 _totalActiveBalanceLimit)
        ControlledRecoverable(_controller)
        public
    {
        // No need to explicitly call `Controlled` constructor since `ControlledRecoverable` is already doing it
        require(isContract(address(_jurorToken)), ERROR_NOT_CONTRACT);

        jurorsToken = _jurorToken;
        _setTotalActiveBalanceLimit(_totalActiveBalanceLimit);

        tree.init();
        // First tree item is an empty juror
        assert(tree.insert(0, 0) == 0);
    }

    /**
    * @notice Activate `_amount == 0 ? 'all available tokens' : @tokenAmount(self.token(), _amount)` for the next term
    * @param _amount Amount of juror tokens to be activated for the next term
    */
    function activate(uint256 _amount) external {
        uint256 availableBalance = jurorsByAddress[msg.sender].availableBalance;
        uint256 amountToActivate = _amount == 0 ? availableBalance : _amount;
        require(amountToActivate > 0, ERROR_INVALID_ZERO_AMOUNT);
        require(amountToActivate <= availableBalance, ERROR_INVALID_ACTIVATION_AMOUNT);

        _activateTokens(msg.sender, amountToActivate);
    }

    /**
    * @notice Deactivate `_amount == 0 ? 'all unlocked tokens' : @tokenAmount(self.token(), _amount)` for the next term
    * @param _amount Amount of juror tokens to be deactivated for the next term
    */
    function deactivate(uint256 _amount) external {
        uint64 termId = _ensureCurrentTerm();
        Juror storage juror = jurorsByAddress[msg.sender];
        uint256 unlockedActiveBalance = _lastUnlockedActiveBalanceOf(juror);
        uint256 amountToDeactivate = _amount == 0 ? unlockedActiveBalance : _amount;
        require(amountToDeactivate > 0, ERROR_INVALID_ZERO_AMOUNT);
        require(amountToDeactivate <= unlockedActiveBalance, ERROR_INVALID_DEACTIVATION_AMOUNT);

        // No need for SafeMath: we already checked values above
        uint256 futureActiveBalance = unlockedActiveBalance - amountToDeactivate;
        uint256 minActiveBalance = _getMinActiveBalance(termId);
        require(futureActiveBalance == 0 || futureActiveBalance >= minActiveBalance, ERROR_INVALID_DEACTIVATION_AMOUNT);

        _createDeactivationRequest(msg.sender, amountToDeactivate);
    }

    /**
    * @notice Stake `@tokenAmount(self.token(), _amount)` for the sender to the Court
    * @param _amount Amount of tokens to be staked
    * @param _data Optional data that can be used to request the activation of the transferred tokens
    */
    function stake(uint256 _amount, bytes calldata _data) external {
        _stake(msg.sender, msg.sender, _amount, _data);
    }

    /**
    * @notice Stake `@tokenAmount(self.token(), _amount)` for `_to` to the Court
    * @param _to Address to stake an amount of tokens to
    * @param _amount Amount of tokens to be staked
    * @param _data Optional data that can be used to request the activation of the transferred tokens
    */
    function stakeFor(address _to, uint256 _amount, bytes calldata _data) external {
        _stake(msg.sender, _to, _amount, _data);
    }

    /**
    * @notice Unstake `@tokenAmount(self.token(), _amount)` for `_to` from the Court
    * @param _amount Amount of tokens to be unstaked
    * @param _data Optional data is never used by this function, only logged
    */
    function unstake(uint256 _amount, bytes calldata _data) external {
        _unstake(msg.sender, _amount, _data);
    }

    /**
    * @dev Callback of approveAndCall, allows staking directly with a transaction to the token contract.
    * @param _from Address making the transfer
    * @param _amount Amount of tokens to transfer
    * @param _token Address of the token
    * @param _data Optional data that can be used to request the activation of the transferred tokens
    */
    function receiveApproval(address _from, uint256 _amount, address _token, bytes calldata _data) external {
        require(msg.sender == _token && _token == address(jurorsToken), ERROR_TOKEN_APPROVE_NOT_ALLOWED);
        _stake(_from, _from, _amount, _data);
    }

    /**
    * @notice Process a token deactivation requested for `_juror` if there is any
    * @param _juror Address of the juror to process the deactivation request of
    */
    function processDeactivationRequest(address _juror) external {
        uint64 termId = _ensureCurrentTerm();
        _processDeactivationRequest(_juror, termId);
    }

    /**
    * @notice Assign `@tokenAmount(self.token(), _amount)` to the available balance of `_juror`
    * @param _juror Juror to add an amount of tokens to
    * @param _amount Amount of tokens to be added to the available balance of a juror
    */
    function assignTokens(address _juror, uint256 _amount) external onlyDisputeManager {
        _updateAvailableBalanceOf(_juror, _amount, true);
    }

    /**
    * @notice Burn `@tokenAmount(self.token(), _amount)`
    * @param _amount Amount of tokens to be burned
    */
    function burnTokens(uint256 _amount) external onlyDisputeManager {
        _updateAvailableBalanceOf(BURN_ACCOUNT, _amount, true);
    }

    /**
    * @notice Draft a set of jurors based on given requirements for a term id
    * @param _params Array containing draft requirements:
    *        0. bytes32 Term randomness
    *        1. uint256 Dispute id
    *        2. uint64  Current term id
    *        3. uint256 Number of seats already filled
    *        4. uint256 Number of seats left to be filled
    *        5. uint64  Number of jurors required for the draft
    *        6. uint16  Permyriad of the minimum active balance to be locked for the draft
    *
    * @return jurors List of jurors selected for the draft
    * @return length Size of the list of the draft result
    */
    function draft(uint256[7] calldata _params) external onlyDisputeManager returns (address[] memory jurors, uint256 length) {
        DraftParams memory draftParams = _buildDraftParams(_params);
        (length, jurors) = _draft(draftParams);
    }

    /**
    * @notice Slash a set of jurors based on their votes compared to the winning ruling. This function will unlock the
    *      corresponding locked balances of those jurors that are set to be slashed.
    * @param _termId Current term id
    * @param _jurors List of juror addresses to be slashed
    * @param _lockedAmounts List of amounts locked for each corresponding juror that will be either slashed or returned
    * @param _rewardedJurors List of booleans to tell whether a juror's active balance has to be slashed or not
    * @return Total amount of slashed tokens
    */
    function slashOrUnlock(uint64 _termId, address[] calldata _jurors, uint256[] calldata _lockedAmounts, bool[] calldata _rewardedJurors)
        external
        onlyDisputeManager
        returns (uint256)
    {
        require(_jurors.length == _lockedAmounts.length, ERROR_INVALID_LOCKED_AMOUNTS_LENGTH);
        require(_jurors.length == _rewardedJurors.length, ERROR_INVALID_REWARDED_JURORS_LENGTH);

        uint64 nextTermId = _termId + 1;
        uint256 collectedTokens;

        for (uint256 i = 0; i < _jurors.length; i++) {
            uint256 lockedAmount = _lockedAmounts[i];
            Juror storage juror = jurorsByAddress[_jurors[i]];
            juror.lockedBalance = juror.lockedBalance.sub(lockedAmount);

            // Slash juror if requested. Note that there's no need to check if there was a deactivation
            // request since we're working with already locked balances.
            if (!_rewardedJurors[i]) {
                collectedTokens = collectedTokens.add(lockedAmount);
                tree.update(juror.id, nextTermId, lockedAmount, false);
            }
        }

        return collectedTokens;
    }

    /**
    * @notice Try to collect `@tokenAmount(self.token(), _amount)` from `_juror` for the term #`_termId + 1`.
    * @dev This function tries to decrease the active balance of a juror for the next term based on the requested
    *      amount. It can be seen as a way to early-slash a juror's active balance.
    * @param _juror Juror to collect the tokens from
    * @param _amount Amount of tokens to be collected from the given juror and for the requested term id
    * @param _termId Current term id
    * @return True if the juror has enough unlocked tokens to be collected for the requested term, false otherwise
    */
    function collectTokens(address _juror, uint256 _amount, uint64 _termId) external onlyDisputeManager returns (bool) {
        if (_amount == 0) {
            return true;
        }

        uint64 nextTermId = _termId + 1;
        Juror storage juror = jurorsByAddress[_juror];
        uint256 unlockedActiveBalance = _lastUnlockedActiveBalanceOf(juror);
        uint256 nextTermDeactivationRequestAmount = _deactivationRequestedAmountForTerm(juror, nextTermId);

        // Check if the juror has enough unlocked tokens to collect the requested amount
        // Note that we're also considering the deactivation request if there is any
        uint256 totalUnlockedActiveBalance = unlockedActiveBalance.add(nextTermDeactivationRequestAmount);
        if (_amount > totalUnlockedActiveBalance) {
            return false;
        }

        // Check if the amount of active tokens is enough to collect the requested amount, otherwise reduce the requested deactivation amount of
        // the next term. Note that this behaviour is different to the one when drafting jurors since this function is called as a side effect
        // of a juror deliberately voting in a final round, while drafts occur randomly.
        if (_amount > unlockedActiveBalance) {
            // No need for SafeMath: amounts were already checked above
            uint256 amountToReduce = _amount - unlockedActiveBalance;
            _reduceDeactivationRequest(_juror, amountToReduce, _termId);
            tree.set(juror.id, nextTermId, 0);
        } else {
            tree.update(juror.id, nextTermId, _amount, false);
        }

        emit JurorTokensCollected(_juror, _amount, nextTermId);
        return true;
    }

    /**
    * @notice Lock `_juror`'s withdrawals until term #`_termId`
    * @dev This is intended for jurors who voted in a final round and were coherent with the final ruling to prevent 51% attacks
    * @param _juror Address of the juror to be locked
    * @param _termId Term ID until which the juror's withdrawals will be locked
    */
    function lockWithdrawals(address _juror, uint64 _termId) external onlyDisputeManager {
        Juror storage juror = jurorsByAddress[_juror];
        juror.withdrawalsLockTermId = _termId;
    }

    /**
    * @notice Set new limit of total active balance of juror tokens
    * @param _totalActiveBalanceLimit New limit of total active balance of juror tokens
    */
    function setTotalActiveBalanceLimit(uint256 _totalActiveBalanceLimit) external onlyConfigGovernor {
        _setTotalActiveBalanceLimit(_totalActiveBalanceLimit);
    }

    /**
    * @dev ERC900 - Tell the address of the token used for staking
    * @return Address of the token used for staking
    */
    function token() external view returns (address) {
        return address(jurorsToken);
    }

    /**
    * @dev ERC900 - Tell the total amount of juror tokens held by the registry contract
    * @return Amount of juror tokens held by the registry contract
    */
    function totalStaked() external view returns (uint256) {
        return jurorsToken.balanceOf(address(this));
    }

    /**
    * @dev Tell the total amount of active juror tokens
    * @return Total amount of active juror tokens
    */
    function totalActiveBalance() external view returns (uint256) {
        return tree.getTotal();
    }

    /**
    * @dev Tell the total amount of active juror tokens at the given term id
    * @param _termId Term ID querying the total active balance for
    * @return Total amount of active juror tokens at the given term id
    */
    function totalActiveBalanceAt(uint64 _termId) external view returns (uint256) {
        return _totalActiveBalanceAt(_termId);
    }

    /**
    * @dev ERC900 - Tell the total amount of tokens of juror. This includes the active balance, the available
    *      balances, and the pending balance for deactivation. Note that we don't have to include the locked
    *      balances since these represent the amount of active tokens that are locked for drafts, i.e. these
    *      are included in the active balance of the juror.
    * @param _juror Address of the juror querying the total amount of tokens staked of
    * @return Total amount of tokens of a juror
    */
    function totalStakedFor(address _juror) external view returns (uint256) {
        return _totalStakedFor(_juror);
    }

    /**
    * @dev Tell the balance information of a juror
    * @param _juror Address of the juror querying the balance information of
    * @return active Amount of active tokens of a juror
    * @return available Amount of available tokens of a juror
    * @return locked Amount of active tokens that are locked due to ongoing disputes
    * @return pendingDeactivation Amount of active tokens that were requested for deactivation
    */
    function balanceOf(address _juror) external view returns (uint256 active, uint256 available, uint256 locked, uint256 pendingDeactivation) {
        return _balanceOf(_juror);
    }

    /**
    * @dev Tell the balance information of a juror, fecthing tree one at a given term
    * @param _juror Address of the juror querying the balance information of
    * @param _termId Term ID querying the active balance for
    * @return active Amount of active tokens of a juror
    * @return available Amount of available tokens of a juror
    * @return locked Amount of active tokens that are locked due to ongoing disputes
    * @return pendingDeactivation Amount of active tokens that were requested for deactivation
    */
    function balanceOfAt(address _juror, uint64 _termId) external view
        returns (uint256 active, uint256 available, uint256 locked, uint256 pendingDeactivation)
    {
        Juror storage juror = jurorsByAddress[_juror];

        active = _existsJuror(juror) ? tree.getItemAt(juror.id, _termId) : 0;
        (available, locked, pendingDeactivation) = _getBalances(juror);
    }

    /**
    * @dev Tell the active balance of a juror for a given term id
    * @param _juror Address of the juror querying the active balance of
    * @param _termId Term ID querying the active balance for
    * @return Amount of active tokens for juror in the requested past term id
    */
    function activeBalanceOfAt(address _juror, uint64 _termId) external view returns (uint256) {
        return _activeBalanceOfAt(_juror, _termId);
    }

    /**
    * @dev Tell the amount of active tokens of a juror at the last ensured term that are not locked due to ongoing disputes
    * @param _juror Address of the juror querying the unlocked balance of
    * @return Amount of active tokens of a juror that are not locked due to ongoing disputes
    */
    function unlockedActiveBalanceOf(address _juror) external view returns (uint256) {
        Juror storage juror = jurorsByAddress[_juror];
        return _currentUnlockedActiveBalanceOf(juror);
    }

    /**
    * @dev Tell the pending deactivation details for a juror
    * @param _juror Address of the juror whose info is requested
    * @return amount Amount to be deactivated
    * @return availableTermId Term in which the deactivated amount will be available
    */
    function getDeactivationRequest(address _juror) external view returns (uint256 amount, uint64 availableTermId) {
        DeactivationRequest storage request = jurorsByAddress[_juror].deactivationRequest;
        return (request.amount, request.availableTermId);
    }

    /**
    * @dev Tell the withdrawals lock term ID for a juror
    * @param _juror Address of the juror whose info is requested
    * @return Term ID until which the juror's withdrawals will be locked
    */
    function getWithdrawalsLockTermId(address _juror) external view returns (uint64) {
        return jurorsByAddress[_juror].withdrawalsLockTermId;
    }

    /**
    * @dev Tell the identification number associated to a juror address
    * @param _juror Address of the juror querying the identification number of
    * @return Identification number associated to a juror address, zero in case it wasn't registered yet
    */
    function getJurorId(address _juror) external view returns (uint256) {
        return jurorsByAddress[_juror].id;
    }

    /**
    * @dev Tell the maximum amount of total active balance that can be held in the registry
    * @return Maximum amount of total active balance that can be held in the registry
    */
    function totalJurorsActiveBalanceLimit() external view returns (uint256) {
        return totalActiveBalanceLimit;
    }

    /**
    * @dev ERC900 - Tell if the current registry supports historic information or not
    * @return Always false
    */
    function supportsHistory() external pure returns (bool) {
        return false;
    }

    /**
    * @dev Internal function to activate a given amount of tokens for a juror.
    *      This function assumes that the given term is the current term and has already been ensured.
    * @param _juror Address of the juror to activate tokens
    * @param _amount Amount of juror tokens to be activated
    */
    function _activateTokens(address _juror, uint256 _amount) internal {
        uint64 termId = _ensureCurrentTerm();

        // Try to clean a previous deactivation request if any
        _processDeactivationRequest(msg.sender, termId);

        uint64 nextTermId = termId + 1;
        _checkTotalActiveBalance(nextTermId, _amount);
        Juror storage juror = jurorsByAddress[_juror];
        uint256 minActiveBalance = _getMinActiveBalance(nextTermId);

        if (_existsJuror(juror)) {
            // Even though we are adding amounts, let's check the new active balance is greater than or equal to the
            // minimum active amount. Note that the juror might have been slashed.
            uint256 activeBalance = tree.getItem(juror.id);
            require(activeBalance.add(_amount) >= minActiveBalance, ERROR_ACTIVE_BALANCE_BELOW_MIN);
            tree.update(juror.id, nextTermId, _amount, true);
        } else {
            require(_amount >= minActiveBalance, ERROR_ACTIVE_BALANCE_BELOW_MIN);
            juror.id = tree.insert(nextTermId, _amount);
            jurorsAddressById[juror.id] = _juror;
        }

        _updateAvailableBalanceOf(_juror, _amount, false);
        emit JurorActivated(_juror, nextTermId, _amount);
    }

    /**
    * @dev Internal function to create a token deactivation request for a juror. Jurors will be allowed
    *      to process a deactivation request from the next term.
    * @param _juror Address of the juror to create a token deactivation request for
    * @param _amount Amount of juror tokens requested for deactivation
    */
    function _createDeactivationRequest(address _juror, uint256 _amount) internal {
        uint64 termId = _ensureCurrentTerm();

        // Try to clean a previous deactivation request if possible
        _processDeactivationRequest(_juror, termId);

        uint64 nextTermId = termId + 1;
        Juror storage juror = jurorsByAddress[_juror];
        DeactivationRequest storage request = juror.deactivationRequest;
        request.amount = request.amount.add(_amount);
        request.availableTermId = nextTermId;
        tree.update(juror.id, nextTermId, _amount, false);

        emit JurorDeactivationRequested(_juror, nextTermId, _amount);
    }

    /**
    * @dev Internal function to process a token deactivation requested by a juror. It will move the requested amount
    *      to the available balance of the juror if the term when the deactivation was requested has already finished.
    * @param _juror Address of the juror to process the deactivation request of
    * @param _termId Current term id
    */
    function _processDeactivationRequest(address _juror, uint64 _termId) internal {
        Juror storage juror = jurorsByAddress[_juror];
        DeactivationRequest storage request = juror.deactivationRequest;
        uint64 deactivationAvailableTermId = request.availableTermId;

        // If there is a deactivation request, ensure that the deactivation term has been reached
        if (deactivationAvailableTermId == uint64(0) || _termId < deactivationAvailableTermId) {
            return;
        }

        uint256 deactivationAmount = request.amount;
        // Note that we can use a zeroed term ID to denote void here since we are storing
        // the minimum allowed term to deactivate tokens which will always be at least 1.
        request.availableTermId = uint64(0);
        request.amount = 0;
        _updateAvailableBalanceOf(_juror, deactivationAmount, true);

        emit JurorDeactivationProcessed(_juror, deactivationAvailableTermId, deactivationAmount, _termId);
    }

    /**
    * @dev Internal function to reduce a token deactivation requested by a juror. It assumes the deactivation request
    *      cannot be processed for the given term yet.
    * @param _juror Address of the juror to reduce the deactivation request of
    * @param _amount Amount to be reduced from the current deactivation request
    * @param _termId Term ID in which the deactivation request is being reduced
    */
    function _reduceDeactivationRequest(address _juror, uint256 _amount, uint64 _termId) internal {
        Juror storage juror = jurorsByAddress[_juror];
        DeactivationRequest storage request = juror.deactivationRequest;
        uint256 currentRequestAmount = request.amount;
        require(currentRequestAmount >= _amount, ERROR_CANNOT_REDUCE_DEACTIVATION_REQUEST);

        // No need for SafeMath: we already checked values above
        uint256 newRequestAmount = currentRequestAmount - _amount;
        request.amount = newRequestAmount;
        emit JurorDeactivationUpdated(_juror, request.availableTermId, newRequestAmount, _termId);
    }

    /**
    * @dev Internal function to stake an amount of tokens for a juror
    * @param _from Address sending the amount of tokens to be deposited
    * @param _juror Address of the juror to deposit the tokens to
    * @param _amount Amount of tokens to be deposited
    * @param _data Optional data that can be used to request the activation of the deposited tokens
    */
    function _stake(address _from, address _juror, uint256 _amount, bytes memory _data) internal {
        require(_amount > 0, ERROR_INVALID_ZERO_AMOUNT);
        _updateAvailableBalanceOf(_juror, _amount, true);

        // Activate tokens if it was requested and the address depositing tokens is the juror. Note that there's
        // no need to check the activation amount since we have just added it to the available balance of the juror.
        if (_from == _juror && _data.toBytes4() == JurorsRegistry(this).activate.selector) {
            uint64 termId = _ensureCurrentTerm();
            _activateTokens(_juror, termId, _amount);
        }

        emit Staked(_juror, _amount, _totalStakedFor(_juror), _data);
        require(jurorsToken.safeTransferFrom(_from, address(this), _amount), ERROR_TOKEN_TRANSFER_FAILED);
    }

    /**
    * @dev Internal function to unstake an amount of tokens of a juror
    * @param _juror Address of the juror to to unstake the tokens of
    * @param _amount Amount of tokens to be unstaked
    * @param _data Optional data is never used by this function, only logged
    */
    function _unstake(address _juror, uint256 _amount, bytes memory _data) internal {
        _withdraw(_juror, _amount);
        emit Unstaked(_juror, _amount, _totalStakedFor(_juror), _data);
    }

    /**
<<<<<<< HEAD
=======
    * @dev Internal function to deposit an amount of available tokens for a juror
    * @param _from Address sending the amount of tokens to be deposited
    * @param _juror Address of the juror to deposit the tokens to
    * @param _amount Amount of tokens to be deposited (and optionally activated)
    * @param _data Optional data that can be used to request the activation of the deposited tokens
    */
    function _deposit(address _from, address _juror, uint256 _amount, bytes memory _data) internal {
        require(_amount > 0, ERROR_INVALID_ZERO_AMOUNT);
        _updateAvailableBalanceOf(_juror, _amount, true);

        // Activate tokens if it was requested and the address depositing tokens is the juror. Note that there's
        // no need to check the activation amount since we have just added it to the available balance of the juror.
        if (_from == _juror && _data.toBytes4() == JurorsRegistry(this).activate.selector) {
            _activateTokens(_juror, _amount);
        }

        require(jurorsToken.safeTransferFrom(_from, address(this), _amount), ERROR_TOKEN_TRANSFER_FAILED);
    }

    /**
>>>>>>> 19fe43fd
    * @dev Internal function to withdraw an amount of available tokens from a juror
    * @param _juror Address of the juror to withdraw the tokens from
    * @param _amount Amount of available tokens to be withdrawn
    */
    function _withdraw(address _juror, uint256 _amount) internal {
        require(_amount > 0, ERROR_INVALID_ZERO_AMOUNT);

        // Try to process a deactivation request for the current term if there is one. Note that we don't need to ensure
        // the current term this time since deactivation requests always work with future terms, which means that if
        // the current term is outdated, it will never match the deactivation term id. We avoid ensuring the term here
        // to avoid forcing jurors to do that in order to withdraw their available balance. Same applies to final round locks.
        uint64 lastEnsuredTermId = _getLastEnsuredTermId();

        // Check that juror's withdrawals are not locked
        uint64 withdrawalsLockTermId = jurorsByAddress[_juror].withdrawalsLockTermId;
        require(withdrawalsLockTermId == 0 || withdrawalsLockTermId < lastEnsuredTermId, ERROR_WITHDRAWALS_LOCK);

        _processDeactivationRequest(_juror, lastEnsuredTermId);

        _updateAvailableBalanceOf(_juror, _amount, false);
        require(jurorsToken.safeTransfer(_juror, _amount), ERROR_TOKEN_TRANSFER_FAILED);
    }

    /**
    * @dev Internal function to update the available balance of a juror
    * @param _juror Juror to update the available balance of
    * @param _amount Amount of tokens to be added to or removed from the available balance of a juror
    * @param _positive True if the given amount should be added, or false to remove it from the available balance
    */
    function _updateAvailableBalanceOf(address _juror, uint256 _amount, bool _positive) internal {
        // We are not using a require here to avoid reverting in case any of the treasury maths reaches this point
        // with a zeroed amount value. Instead, we are doing this validation in the external entry points such as
        // stake, unstake, activate, deactivate, among others.
        if (_amount == 0) {
            return;
        }

        Juror storage juror = jurorsByAddress[_juror];
        if (_positive) {
            juror.availableBalance = juror.availableBalance.add(_amount);
        } else {
            require(_amount <= juror.availableBalance, ERROR_NOT_ENOUGH_AVAILABLE_BALANCE);
            // No need for SafeMath: we already checked values right above
            juror.availableBalance -= _amount;
        }
        emit JurorAvailableBalanceChanged(_juror, _amount, _positive);
    }

    /**
    * @dev Internal function to draft a set of jurors based on a given set of params
    * @param _params Params to be used for the jurors draft
    * @return length Number of unique jurors selected for the draft. Note that this value may differ from the number of requested jurors
    * @return jurors List of jurors addresses selected for the draft
    */
    function _draft(DraftParams memory _params) internal returns (uint256 length, address[] memory jurors) {
        length = 0;
        jurors = new address[](_params.batchRequestedJurors);

        // Jurors returned by the tree multi-sortition may not have enough unlocked active balance to be drafted. Thus,
        // we compute several sortitions until all the requested jurors are selected. To guarantee a different set of
        // jurors on each sortition, the iteration number will be part of the random seed to be used in the sortition.
        // Note that we are capping the number of iterations to avoid an OOG error, which means that this function could
        // return less jurors than the requested number.

        for (_params.iteration = 0; length < _params.batchRequestedJurors && _params.iteration < MAX_DRAFT_ITERATIONS; _params.iteration++) {
            (uint256[] memory jurorIds, uint256[] memory activeBalances) = _treeSearch(_params);

            for (uint256 i = 0; i < jurorIds.length && length < _params.batchRequestedJurors; i++) {
                // We assume the selected jurors are registered in the registry, we are not checking their addresses exist
                address jurorAddress = jurorsAddressById[jurorIds[i]];
                Juror storage juror = jurorsByAddress[jurorAddress];

                // Compute new locked balance for a juror based on the penalty applied when being drafted
                uint256 newLockedBalance = juror.lockedBalance.add(_params.draftLockAmount);

                // Check if there is any deactivation requests for the next term. Drafts are always computed for the current term
                // but we have to make sure we are locking an amount that will exist in the next term.
                uint256 nextTermDeactivationRequestAmount = _deactivationRequestedAmountForTerm(juror, _params.termId + 1);

                // Check if juror has enough active tokens to lock the requested amount for the draft, skip it otherwise.
                uint256 currentActiveBalance = activeBalances[i];
                if (currentActiveBalance >= newLockedBalance) {

                    // Check if the amount of active tokens for the next term is enough to lock the required amount for
                    // the draft. Otherwise, reduce the requested deactivation amount of the next term.
                    // Next term deactivation amount should always be less than current active balance, but we make sure using SafeMath
                    uint256 nextTermActiveBalance = currentActiveBalance.sub(nextTermDeactivationRequestAmount);
                    if (nextTermActiveBalance < newLockedBalance) {
                        // No need for SafeMath: we already checked values above
                        _reduceDeactivationRequest(jurorAddress, newLockedBalance - nextTermActiveBalance, _params.termId);
                    }

                    // Update the current active locked balance of the juror
                    juror.lockedBalance = newLockedBalance;
                    jurors[length++] = jurorAddress;
                    emit JurorDrafted(_params.disputeId, jurorAddress);
                }
            }
        }
    }

    /**
    * @dev Internal function to set new limit of total active balance of juror tokens
    * @param _totalActiveBalanceLimit New limit of total active balance of juror tokens
    */
    function _setTotalActiveBalanceLimit(uint256 _totalActiveBalanceLimit) internal {
        require(_totalActiveBalanceLimit > 0, ERROR_BAD_TOTAL_ACTIVE_BALANCE_LIMIT);
        emit TotalActiveBalanceLimitChanged(totalActiveBalanceLimit, _totalActiveBalanceLimit);
        totalActiveBalanceLimit = _totalActiveBalanceLimit;
    }

    /**
    * @dev Internal function to tell the total amount of tokens of juror
    * @param _juror Address of the juror querying the total amount of tokens staked of
    * @return Total amount of tokens of a juror
    */
    function _totalStakedFor(address _juror) internal view returns (uint256) {
        (uint256 active, uint256 available, , uint256 pendingDeactivation) = _balanceOf(_juror);
        return available.add(active).add(pendingDeactivation);
    }

    /**
    * @dev Internal function to tell the balance information of a juror
    * @param _juror Address of the juror querying the balance information of
    * @return active Amount of active tokens of a juror
    * @return available Amount of available tokens of a juror
    * @return locked Amount of active tokens that are locked due to ongoing disputes
    * @return pendingDeactivation Amount of active tokens that were requested for deactivation
    */
    function _balanceOf(address _juror) internal view returns (uint256 active, uint256 available, uint256 locked, uint256 pendingDeactivation) {
        Juror storage juror = jurorsByAddress[_juror];

        active = _existsJuror(juror) ? tree.getItem(juror.id) : 0;
        (available, locked, pendingDeactivation) = _getBalances(juror);
    }

    /**
    * @dev Tell the active balance of a juror for a given term id
    * @param _juror Address of the juror querying the active balance of
    * @param _termId Term ID querying the active balance for
    * @return Amount of active tokens for juror in the requested past term id
    */
    function _activeBalanceOfAt(address _juror, uint64 _termId) internal view returns (uint256) {
        Juror storage juror = jurorsByAddress[_juror];
        return _existsJuror(juror) ? tree.getItemAt(juror.id, _termId) : 0;
    }

    /**
    * @dev Internal function to get the amount of active tokens of a juror that are not locked due to ongoing disputes
    *      It will use the last value, that might be in a future term
    * @param _juror Juror querying the unlocked active balance of
    * @return Amount of active tokens of a juror that are not locked due to ongoing disputes
    */
    function _lastUnlockedActiveBalanceOf(Juror storage _juror) internal view returns (uint256) {
        return _existsJuror(_juror) ? tree.getItem(_juror.id).sub(_juror.lockedBalance) : 0;
    }

    /**
    * @dev Internal function to get the amount of active tokens at the last ensured term of a juror that are not locked due to ongoing disputes
    * @param _juror Juror querying the unlocked active balance of
    * @return Amount of active tokens of a juror that are not locked due to ongoing disputes
    */
    function _currentUnlockedActiveBalanceOf(Juror storage _juror) internal view returns (uint256) {
        uint64 lastEnsuredTermId = _getLastEnsuredTermId();
        return _existsJuror(_juror) ? tree.getItemAt(_juror.id, lastEnsuredTermId).sub(_juror.lockedBalance) : 0;
    }

    /**
    * @dev Internal function to check if a juror was already registered
    * @param _juror Juror to be checked
    * @return True if the given juror was already registered, false otherwise
    */
    function _existsJuror(Juror storage _juror) internal view returns (bool) {
        return _juror.id != 0;
    }

    /**
    * @dev Internal function to get the amount of a deactivation request for a given term id
    * @param _juror Juror to query the deactivation request amount of
    * @param _termId Term ID of the deactivation request to be queried
    * @return Amount of the deactivation request for the given term, 0 otherwise
    */
    function _deactivationRequestedAmountForTerm(Juror storage _juror, uint64 _termId) internal view returns (uint256) {
        DeactivationRequest storage request = _juror.deactivationRequest;
        return request.availableTermId == _termId ? request.amount : 0;
    }

    /**
    * @dev Internal function to tell the total amount of active juror tokens at the given term id
    * @param _termId Term ID querying the total active balance for
    * @return Total amount of active juror tokens at the given term id
    */
    function _totalActiveBalanceAt(uint64 _termId) internal view returns (uint256) {
        // This function will return always the same values, the only difference remains on gas costs. In case we look for a
        // recent term, in this case current or future ones, we perform a backwards linear search from the last checkpoint.
        // Otherwise, a binary search is computed.
        bool recent = _termId >= _getLastEnsuredTermId();
        return recent ? tree.getRecentTotalAt(_termId) : tree.getTotalAt(_termId);
    }

    /**
    * @dev Internal function to check if its possible to add a given new amount to the registry or not
    * @param _termId Term ID when the new amount will be added
    * @param _amount Amount of tokens willing to be added to the registry
    */
    function _checkTotalActiveBalance(uint64 _termId, uint256 _amount) internal view {
        uint256 currentTotalActiveBalance = _totalActiveBalanceAt(_termId);
        uint256 newTotalActiveBalance = currentTotalActiveBalance.add(_amount);
        require(newTotalActiveBalance <= totalActiveBalanceLimit, ERROR_TOTAL_ACTIVE_BALANCE_EXCEEDED);
    }

    /**
    * @dev Tell the local balance information of a juror (that is not on the tree)
    * @param _juror Address of the juror querying the balance information of
    * @return available Amount of available tokens of a juror
    * @return locked Amount of active tokens that are locked due to ongoing disputes
    * @return pendingDeactivation Amount of active tokens that were requested for deactivation
    */
    function _getBalances(Juror storage _juror) internal view returns (uint256 available, uint256 locked, uint256 pendingDeactivation) {
        available = _juror.availableBalance;
        locked = _juror.lockedBalance;
        pendingDeactivation = _juror.deactivationRequest.amount;
    }

    /**
    * @dev Internal function to search jurors in the tree based on certain search restrictions
    * @param _params Draft params to be used for the jurors search
    * @return ids List of juror ids obtained based on the requested search
    * @return activeBalances List of active balances for each juror obtained based on the requested search
    */
    function _treeSearch(DraftParams memory _params) internal view returns (uint256[] memory ids, uint256[] memory activeBalances) {
        (ids, activeBalances) = tree.batchedRandomSearch(
            _params.termRandomness,
            _params.disputeId,
            _params.termId,
            _params.selectedJurors,
            _params.batchRequestedJurors,
            _params.roundRequestedJurors,
            _params.iteration
        );
    }

    /**
    * @dev Private function to parse a certain set given of draft params
    * @param _params Array containing draft requirements:
    *        0. bytes32 Term randomness
    *        1. uint256 Dispute id
    *        2. uint64  Current term id
    *        3. uint256 Number of seats already filled
    *        4. uint256 Number of seats left to be filled
    *        5. uint64  Number of jurors required for the draft
    *        6. uint16  Permyriad of the minimum active balance to be locked for the draft
    *
    * @return Draft params object parsed
    */
    function _buildDraftParams(uint256[7] memory _params) private view returns (DraftParams memory) {
        uint64 termId = uint64(_params[2]);
        uint256 minActiveBalance = _getMinActiveBalance(termId);

        return DraftParams({
            termRandomness: bytes32(_params[0]),
            disputeId: _params[1],
            termId: termId,
            selectedJurors: _params[3],
            batchRequestedJurors: _params[4],
            roundRequestedJurors: _params[5],
            draftLockAmount: minActiveBalance.pct(uint16(_params[6])),
            iteration: 0
        });
    }
}<|MERGE_RESOLUTION|>--- conflicted
+++ resolved
@@ -605,8 +605,7 @@
         // Activate tokens if it was requested and the address depositing tokens is the juror. Note that there's
         // no need to check the activation amount since we have just added it to the available balance of the juror.
         if (_from == _juror && _data.toBytes4() == JurorsRegistry(this).activate.selector) {
-            uint64 termId = _ensureCurrentTerm();
-            _activateTokens(_juror, termId, _amount);
+            _activateTokens(_juror, _amount);
         }
 
         emit Staked(_juror, _amount, _totalStakedFor(_juror), _data);
@@ -625,29 +624,6 @@
     }
 
     /**
-<<<<<<< HEAD
-=======
-    * @dev Internal function to deposit an amount of available tokens for a juror
-    * @param _from Address sending the amount of tokens to be deposited
-    * @param _juror Address of the juror to deposit the tokens to
-    * @param _amount Amount of tokens to be deposited (and optionally activated)
-    * @param _data Optional data that can be used to request the activation of the deposited tokens
-    */
-    function _deposit(address _from, address _juror, uint256 _amount, bytes memory _data) internal {
-        require(_amount > 0, ERROR_INVALID_ZERO_AMOUNT);
-        _updateAvailableBalanceOf(_juror, _amount, true);
-
-        // Activate tokens if it was requested and the address depositing tokens is the juror. Note that there's
-        // no need to check the activation amount since we have just added it to the available balance of the juror.
-        if (_from == _juror && _data.toBytes4() == JurorsRegistry(this).activate.selector) {
-            _activateTokens(_juror, _amount);
-        }
-
-        require(jurorsToken.safeTransferFrom(_from, address(this), _amount), ERROR_TOKEN_TRANSFER_FAILED);
-    }
-
-    /**
->>>>>>> 19fe43fd
     * @dev Internal function to withdraw an amount of available tokens from a juror
     * @param _juror Address of the juror to withdraw the tokens from
     * @param _amount Amount of available tokens to be withdrawn
