--- conflicted
+++ resolved
@@ -705,12 +705,8 @@
         }
 
         // Use randomness to choose a Court term of the requested period and query the total amount of juror tokens active at that term
-<<<<<<< HEAD
-        // Note that there is no need to use SafeMath here since terms are represented in `uint64`
         IJurorsRegistry jurorsRegistry = _jurorsRegistry();
-=======
         // No need for SafeMath: terms are represented in `uint64`
->>>>>>> 40a6353b
         periodBalanceCheckpoint = periodStartTermId + uint64(uint256(randomness) % periodDuration);
         totalActiveBalance = jurorsRegistry.totalActiveBalanceAt(periodBalanceCheckpoint);
     }
