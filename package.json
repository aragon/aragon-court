{
  "name": "@aragon/court",
  "version": "1.0.0",
  "description": "Aragon Court",
  "author": "Aragon Association",
  "license": "GPL-3.0",
  "scripts": {
    "compile": "truffle compile",
    "lint": "npm run lint:solidity && npm run lint:js",
    "lint:js": "eslint ./test ./scripts ./migrations",
    "lint:solidity": "solium --dir ./contracts",
    "test": "npm run ganache-cli:test",
    "test:gas": "GAS_REPORTER=true npm test",
    "coverage": "SOLIDITY_COVERAGE=true npm run ganache-cli:test",
    "ganache-cli:test": "./node_modules/@aragon/test-helpers/ganache-cli.sh"
  },
  "pre-push": [
    "lint"
  ],
  "dependencies": {},
  "devDependencies": {
    "@aragon/test-helpers": "^2.1.0",
<<<<<<< HEAD
    "@aragon/truffle-config-v5": "^1.0.0",
=======
    "eslint": "^5.6.0",
    "eslint-config-standard": "^12.0.0",
    "eslint-plugin-import": "^2.8.0",
    "eslint-plugin-node": "^7.0.1",
    "eslint-plugin-promise": "^4.0.1",
    "eslint-plugin-standard": "^4.0.0",
    "eslint-plugin-unused-imports": "^0.1.0",
>>>>>>> ee57e7c4
    "eth-gas-reporter": "^0.2.9",
    "ganache-cli": "^6.4.5",
    "pre-push": "^0.1.1",
    "solidity-coverage": "0.5.8",
    "solium": "^1.2.3",
    "truffle": "^5.0.34",
    "web3": "^1.2.1",
    "web3-eth-abi": "1.0.0-beta.33"
  }
}<|MERGE_RESOLUTION|>--- conflicted
+++ resolved
@@ -20,9 +20,7 @@
   "dependencies": {},
   "devDependencies": {
     "@aragon/test-helpers": "^2.1.0",
-<<<<<<< HEAD
     "@aragon/truffle-config-v5": "^1.0.0",
-=======
     "eslint": "^5.6.0",
     "eslint-config-standard": "^12.0.0",
     "eslint-plugin-import": "^2.8.0",
@@ -30,7 +28,6 @@
     "eslint-plugin-promise": "^4.0.1",
     "eslint-plugin-standard": "^4.0.0",
     "eslint-plugin-unused-imports": "^0.1.0",
->>>>>>> ee57e7c4
     "eth-gas-reporter": "^0.2.9",
     "ganache-cli": "^6.4.5",
     "pre-push": "^0.1.1",
