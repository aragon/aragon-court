{
  "name": "@aragon/court",
  "version": "1.1.3",
  "description": "Aragon Court",
  "author": "Aragon Association",
  "license": "GPL-3.0",
  "files": [
    "/abi",
    "/build",
    "/contracts"
  ],
  "scripts": {
    "compile": "truffle compile",
    "lint": "yarn lint:solidity && yarn lint:js",
    "lint:js": "eslint ./test ./scripts ./migrations",
    "lint:solidity": "solium --dir ./contracts",
    "test": "yarn test:ganache-cli",
    "test:gas": "GAS_REPORTER=true yarn test",
<<<<<<< HEAD
    "test:ganache-cli": "./node_modules/@aragon/test-helpers/ganache-cli.sh",
=======
    "test:ganache-cli": "./node_modules/@aragon/contract-helpers-test/scripts/ganache-cli.sh",
>>>>>>> 9276525b
    "coverage": "SOLIDITY_COVERAGE=true yarn test:ganache-cli",
    "abi:extract": "truffle-extract --output abi/ --keys abi",
    "prepublishOnly": "truffle compile --all && yarn abi:extract -- --no-compile"
  },
  "pre-push": [
    "lint"
  ],
  "dependencies": {},
  "devDependencies": {
    "@aragon/contract-helpers-test": "0.1.0-rc.3",
    "@aragon/truffle-config-v5": "^1.0.0",
    "chai": "^4.2.0",
    "eslint": "^5.6.0",
    "eslint-config-standard": "^12.0.0",
    "eslint-plugin-import": "^2.8.0",
    "eslint-plugin-node": "^7.0.1",
    "eslint-plugin-promise": "^4.0.1",
    "eslint-plugin-standard": "^4.0.0",
    "eslint-plugin-unused-imports": "^0.1.0",
    "eth-gas-reporter": "^0.2.9",
    "ganache-cli": "^6.9.0",
    "pre-push": "^0.1.1",
    "solidity-coverage": "0.5.8",
    "solium": "^1.2.3",
    "truffle": "^5.0.34",
    "truffle-extract": "^1.2.1",
    "web3": "^1.2.1",
    "web3-eth-abi": "1.0.0-beta.33"
  }
}<|MERGE_RESOLUTION|>--- conflicted
+++ resolved
@@ -16,11 +16,7 @@
     "lint:solidity": "solium --dir ./contracts",
     "test": "yarn test:ganache-cli",
     "test:gas": "GAS_REPORTER=true yarn test",
-<<<<<<< HEAD
-    "test:ganache-cli": "./node_modules/@aragon/test-helpers/ganache-cli.sh",
-=======
     "test:ganache-cli": "./node_modules/@aragon/contract-helpers-test/scripts/ganache-cli.sh",
->>>>>>> 9276525b
     "coverage": "SOLIDITY_COVERAGE=true yarn test:ganache-cli",
     "abi:extract": "truffle-extract --output abi/ --keys abi",
     "prepublishOnly": "truffle compile --all && yarn abi:extract -- --no-compile"
