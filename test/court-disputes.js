const { assertRevert } = require('@aragon/os/test/helpers/assertThrow')
const { decodeEventsOfType } = require('./helpers/decodeEvent')
const { promisify } = require('util')
const { soliditySha3 } = require('web3-utils')

const TokenFactory = artifacts.require('TokenFactory')
const CourtMock = artifacts.require('CourtMock')
const CourtStakingMock = artifacts.require('CourtStakingMock')
const CRVoting = artifacts.require('CRVoting')
const Subscriptions = artifacts.require('SubscriptionsMock')
const SumTree = artifacts.require('HexSumTreeWrapper')
const Arbitrable = artifacts.require('ArbitrableMock')

const MINIME = 'MiniMeToken'

const getLog = (receipt, logName, argName) => {
  const log = receipt.logs.find(({ event }) => event == logName)
  return log ? log.args[argName] : null
}

const getDeepLog = (receipt, contractAbi, logName, argName) => {
  const logs = decodeEventsOfType(receipt, contractAbi, logName)
  const log = logs[0]
  return log ? log.args[argName] : null
}

const deployedContract = async (receiptPromise, name) =>
  artifacts.require(name).at(getLog(await receiptPromise, 'Deployed', 'addr'))

const assertEqualBN = async (actualPromise, expected, message) =>
  assert.equal((await actualPromise).toNumber(), expected, message)

const assertLogs = async (receipt, ...logNames) => {
  for (const logName of logNames) {
    assert.isNotNull(getLog(receipt, logName), `Expected ${logName} in receipt`)
  }
}

const assertDeepLogs = async (receipt, contractAbi, ...logNames) => {
  for (const logName of logNames) {
    assert.isNotNull(getDeepLog(receipt, contractAbi, logName), `Expected ${logName} in receipt`)
  }
}

const getVoteId = (disputeId, roundId) => {
  return new web3.BigNumber(2).pow(128).mul(disputeId).add(roundId)
}

contract('Court: Disputes', ([ poor, rich, governor, juror1, juror2, juror3, other ]) => {
  const NO_DATA = ''
  const ZERO_ADDRESS = '0x' + '00'.repeat(20)
  const MAX_UINT256 = new web3.BigNumber(2).pow(256).sub(1)
  
  const termDuration = 10
  const firstTermStart = 10
  const jurorMinStake = 400
  const startBlock = 1000
  const commitTerms = 1
  const revealTerms = 1
  const appealTerms = 1
  const penaltyPct = 100 // 100‱ = 1%
  const finalRoundReduction = 3300 // 100‱ = 1%
  
  const initialBalance = 1e6
  const richStake = 1000
  const juror1Stake = 1000
  const juror2Stake = 600
  const juror3Stake = 500

  const NEW_DISPUTE_EVENT = 'NewDispute'
  const JUROR_DRAFTED_EVENT = 'JurorDrafted'
  const DISPUTE_STATE_CHANGED_EVENT = 'DisputeStateChanged'
  const VOTE_COMMITTED_EVENT = 'VoteCommitted'
  const VOTE_REVEALED_EVENT = 'VoteRevealed'
  const RULING_APPEALED_EVENT = 'RulingAppealed'
  const RULING_EXECUTED_EVENT = 'RulingExecuted'
  const ROUND_SLASHING_SETTLED_EVENT = 'RoundSlashingSettled'

  const ERROR_INVALID_DISPUTE_STATE = 'CTBAD_DISPUTE_STATE'
  const ERROR_SUBSCRIPTION_NOT_PAID = 'CTSUBSC_UNPAID'
  const ERROR_NOT_DRAFT_TERM = 'CTNOT_DRAFT_TERM'
  const ERROR_ROUND_ALREADY_DRAFTED = 'CTROUND_ALRDY_DRAFTED'
  const ERROR_INVALID_ADJUDICATION_STATE = 'CTBAD_ADJ_STATE'
  const ERROR_INVALID_ADJUDICATION_ROUND = 'CTBAD_ADJ_ROUND'

  const SALT = soliditySha3('passw0rd')

  const encryptVote = (ruling, salt = SALT) =>
    soliditySha3(
      { t: 'uint8', v: ruling },
      { t: 'bytes32', v: salt }
    )

  const pct4 = (n, p) => n * p / 1e4

  before(async () => {
    this.tokenFactory = await TokenFactory.new()
  })

  beforeEach(async () => {
    // Mints 1,000,000 tokens for sender
    this.anj = await deployedContract(this.tokenFactory.newToken('ANJ', initialBalance, { from: rich }), MINIME)
    await assertEqualBN(this.anj.balanceOf(rich), initialBalance, 'rich balance')
    await assertEqualBN(this.anj.balanceOf(poor), 0, 'poor balance')

    this.staking = await CourtStakingMock.new()
    this.voting = await CRVoting.new()
    this.sumTree = await SumTree.new()
    this.arbitrable = await Arbitrable.new()
    this.subscriptions = await Subscriptions.new()
    await this.subscriptions.setUpToDate(true)

    this.court = await CourtMock.new(
      termDuration,
      [ this.anj.address, ZERO_ADDRESS ], // no fees
      this.staking.address,
      this.voting.address,
      this.sumTree.address,
      this.subscriptions.address,
      [ 0, 0, 0, 0 ],
      governor,
      firstTermStart,
      jurorMinStake,
      [ commitTerms, appealTerms, revealTerms ],
      [ penaltyPct, finalRoundReduction ],
      [ 0, 0, 0, 0, 0 ]
    )

    await this.court.mock_setBlockNumber(startBlock)
    // tree searches always return jurors in the order that they were added to the tree
    await this.staking.mock_hijackTreeSearch()

    assert.equal(await this.staking.token(), this.anj.address, 'court token')
    //assert.equal(await this.staking.jurorToken(), this.anj.address, 'court juror token')
    await assertEqualBN(this.staking.mock_treeTotalSum(), 0, 'empty sum tree')
    
    await this.anj.approveAndCall(this.staking.address, richStake, NO_DATA, { from: rich })

    await this.anj.approve(this.staking.address, juror1Stake, { from: rich })
    await this.staking.stakeFor(juror1, juror1Stake, NO_DATA, { from: rich })
    await this.anj.approve(this.staking.address, juror2Stake, { from: rich })
    await this.staking.stakeFor(juror2, juror2Stake, NO_DATA, { from: rich })
    await this.anj.approve(this.staking.address, juror3Stake, { from: rich })
    await this.staking.stakeFor(juror3, juror3Stake, NO_DATA, { from: rich })

    await assertEqualBN(this.staking.totalStakedFor(rich), richStake, 'rich stake')
    await assertEqualBN(this.staking.totalStakedFor(juror1), juror1Stake, 'juror1 stake')
    await assertEqualBN(this.staking.totalStakedFor(juror2), juror2Stake, 'juror2 stake')
    await assertEqualBN(this.staking.totalStakedFor(juror3), juror3Stake, 'juror3 stake')
  })

  it('can encrypt votes', async () => {
    const ruling = 10
    assert.equal(await this.voting.encryptVote(ruling, SALT), encryptVote(ruling))
  })

  context('activating jurors', () => {
    const passTerms = async terms => {
      await this.staking.mock_timeTravel(terms * termDuration)
      await this.court.mock_timeTravel(terms * termDuration)
      await this.court.heartbeat(terms)
      await this.court.mock_blockTravel(1)
      assert.isFalse(await this.court.canTransitionTerm(), 'all terms transitioned')
    }

    beforeEach(async () => {
      for (const juror of [juror1, juror2, juror3]) {
        await this.staking.activate({ from: juror })
      }
      await passTerms(1) // term = 1
    })

    context('on dispute', () => {
      const jurors = 3
      const term = 3
      const rulings = 2

      let disputeId = 0
      const firstRoundId = 0
      let voteId

      const DISPUTE_STATES = {
        PRE_DRAFT: 0,
        ADJUDICATING: 1,
        EXECUTED: 2
      }

      beforeEach(async () => {
        const receipt = await this.court.createDispute(this.arbitrable.address, rulings, jurors, term)
        assertLogs(receipt, NEW_DISPUTE_EVENT)
        disputeId = getLog(receipt, NEW_DISPUTE_EVENT, 'disputeId')
        voteId = getVoteId(disputeId, firstRoundId)
      })

<<<<<<< HEAD
      it('fails creating dispute if subscriptions are not up to date', async () => {
        await this.subscriptions.setUpToDate(false)
        await assertRevert(this.court.createDispute(this.arbitrable.address, rulings, jurors, term), ERROR_SUBSCRIPTION_NOT_PAID)
=======
      it('gets the correct dispute details', async () => {
        const [actualSubject, actualRulings, actualState, winningRuling] = await this.court.getDispute(disputeId)

        assert.strictEqual(actualSubject, this.arbitrable.address, 'incorrect dispute subject')
        await assertEqualBN(actualRulings, rulings, 'incorrect dispute rulings')
        await assertEqualBN(actualState, DISPUTE_STATES.PRE_DRAFT, 'incorrect dispute state')
        await assert.equal(winningRuling, 0, 'incorrect winning ruling')
>>>>>>> b2dec550
      })

      it('fails to draft outside of the draft term', async () => {
        await passTerms(1) // term = 2
        await this.court.mock_blockTravel(1)
        await this.court.setTermRandomness()
        await assertRevert(this.court.draftAdjudicationRound(disputeId), ERROR_NOT_DRAFT_TERM)
      })

      context('on juror draft (hijacked)', () => {
        const commitVotes = async votes => {
          for (const [draftId, [juror, vote]] of votes.entries()) {
            const receipt = await this.voting.commitVote(voteId, encryptVote(vote), { from: juror })
            assertLogs(receipt, VOTE_COMMITTED_EVENT)
          }
        }

        beforeEach(async () => {
          await passTerms(2) // term = 3
          await this.court.mock_blockTravel(1)
          await this.court.setTermRandomness()
          const receipt = await this.court.draftAdjudicationRound(disputeId)
          assertDeepLogs(receipt, this.staking.abi, JUROR_DRAFTED_EVENT)
          assertLogs(receipt, DISPUTE_STATE_CHANGED_EVENT)
        })

        it('selects expected jurors', async () => {
          const expectedJurors = [juror1, juror2, juror3]

          for (const [ draftId, juror ] of expectedJurors.entries()) {
            const ruling = await this.voting.getCastVote(voteId, juror)

            assert.equal(ruling, 0, `juror #${draftId} vote`)
          }
        })

        it('fails to get cast vote out of bounds', async () => {
          await assertRevert(this.voting.getCastVote(voteId + 1, juror1)) // out of bounds
        })

        it('fails to draft a second time', async () => {
          await assertRevert(this.court.draftAdjudicationRound(disputeId), ERROR_ROUND_ALREADY_DRAFTED)
        })

        context('jurors commit', () => {
          const votes = [[juror1, 2], [juror2, 1], [juror3, 1]]
          const round1Ruling = 1
          const round1WinningVotes = 2

          const revealVotes = async votes => {
            for (const [ draftId, [ juror, vote ]] of votes.entries()) {
              const receipt = await this.voting.revealVote(voteId, vote, SALT, { from: juror })
              assertLogs(receipt, VOTE_REVEALED_EVENT)
            }
          }

          beforeEach(async () => {
            await commitVotes(votes)
          })

          it('fails to reveal during commit period', async () => {
            const draftId = 0
            const [ juror, vote ] = votes[draftId]
            const receiptPromise = this.voting.revealVote(voteId, vote, SALT, { from: juror })
            await assertRevert(receiptPromise, ERROR_INVALID_ADJUDICATION_STATE)
          })

          it('fails to reveal if salt is incorrect', async () => {
            await passTerms(1) // term = 4
            const draftId = 0
            const [ juror, vote ] = votes[draftId]
            const badSalt = soliditySha3('not the salt')
            const receiptPromise = this.voting.revealVote(voteId, vote, badSalt, { from: juror })
            await assertRevert(receiptPromise, 'CRV_FAILURE_COMMITMENT_CHECK')
          })

          it('fails to reveal if already revealed', async () => {
            await passTerms(1) // term = 4
            const draftId = 0
            const [ juror, vote ] = votes[draftId]
            await this.voting.revealVote(voteId, vote, SALT, { from: juror }) // reveal once
            const receiptPromise = this.voting.revealVote(voteId, vote, SALT, { from: juror })
            await assertRevert(receiptPromise, 'CRV_ALREADY_VOTED') // fails to reveal twice
          })

          it("fails to reveal if sender isn't the drafted juror", async () => {
            await passTerms(1) // term = 4
            const draftId = 0
            const [, vote ] = votes[draftId]
            const receiptPromise = this.voting.revealVote(voteId, vote, SALT, { from: other })
            await assertRevert(receiptPromise, 'CRV_NOT_ALLOWED_BY_OWNER')
          })

          context('jurors reveal', () => {
            beforeEach(async () => {
              await passTerms(1) // term = 4
              await revealVotes(votes)
            })

            it('stored votes', async () => {
              for (const [ draftId, [ juror, vote ]] of votes.entries()) {
                const ruling = await this.voting.getCastVote(voteId, juror)

                assert.equal(ruling, vote, `juror #${draftId} revealed vote ${vote}`)
              }
            })

            it('has correct ruling result', async () => {
              assert.equal((await this.voting.getWinningRuling(voteId)).toNumber(), round1Ruling, 'winning ruling')
            })

            it('fails to appeal during reveal period', async () => {
              await assertRevert(this.court.appealRuling(disputeId, firstRoundId), ERROR_INVALID_ADJUDICATION_STATE)
            })

            it('fails to appeal incorrect round', async () => {
              await passTerms(1) // term = 5
              await assertRevert(this.court.appealRuling(disputeId, firstRoundId + 1), ERROR_INVALID_ADJUDICATION_ROUND)
            })

            it('can settle if executed', async () => {
              await passTerms(2) // term = 6
              // execute
              const executeReceipt = await this.court.executeRuling(disputeId)
              assertLogs(executeReceipt, RULING_EXECUTED_EVENT)
              // settle
              assertLogs(await this.court.settleRoundSlashing(disputeId, firstRoundId, MAX_UINT256), ROUND_SLASHING_SETTLED_EVENT)
            })

            it('fails trying to execute twice', async () => {
              await passTerms(2) // term = 6
              // execute
              const executeReceiptPromise = await this.court.executeRuling(disputeId)
              await assertLogs(executeReceiptPromise, RULING_EXECUTED_EVENT)
              // try to execute again
              await assertRevert(this.court.executeRuling(disputeId), ERROR_INVALID_DISPUTE_STATE)
            })

            context('settling round', () => {
              const slashed = pct4(jurorMinStake, penaltyPct)

              beforeEach(async () => {
                await passTerms(2) // term = 6
                assertLogs(await this.court.settleRoundSlashing(disputeId, firstRoundId, MAX_UINT256), ROUND_SLASHING_SETTLED_EVENT)
              })

              it('gets the correct dispute round details', async () => {
                const expectedPenalties = true
                const expectedSlashing = 4

                const [
                  actualTerm,
                  actualJurors,
                  actualAccount,
                  actualPenalties,
                  actualSlashing
                ] = await this.court.getAdjudicationRound(disputeId, firstRoundId)

                await assertEqualBN(actualTerm, term, 'incorrect round term')
                await assertEqualBN(actualJurors, jurors, 'incorrect round jurors')
                assert.strictEqual(actualAccount, poor, 'incorrect round account')
                assert.strictEqual(actualPenalties, expectedPenalties, 'incorrect round penalties')
                await assertEqualBN(actualSlashing, expectedSlashing, 'incorrect round slashing')
              })

              it('slashed incoherent juror', async () => {
                await assertEqualBN(this.staking.totalStakedFor(juror1), juror1Stake - slashed, 'juror1 slashed')
              })

              it('coherent jurors can claim reward', async () => {
                const reward = slashed / 2

                await assertEqualBN(this.staking.totalStakedFor(juror2), juror2Stake, 'juror2 pre-reward')
                assertLogs(await this.court.settleReward(disputeId, firstRoundId, juror2))
                await assertEqualBN(this.staking.totalStakedFor(juror2), juror2Stake + reward, 'juror2 post-reward')

                await assertEqualBN(this.staking.totalStakedFor(juror3), juror3Stake, 'juror3 pre-reward')
                assertLogs(await this.court.settleReward(disputeId, firstRoundId, juror3))
                await assertEqualBN(this.staking.totalStakedFor(juror3), juror3Stake + reward, 'juror3 post-reward')
              })
            })

            context('on appeal', () => {
              beforeEach(async () => {
                await passTerms(1) // term = 5
                assertLogs(await this.court.appealRuling(disputeId, firstRoundId), RULING_APPEALED_EVENT)
              })

              it('drafts jurors', async () => {
                await passTerms(1) // term = 6
                await this.court.mock_blockTravel(1)
                await this.court.setTermRandomness()
                const receipt = await this.court.draftAdjudicationRound(disputeId)
                assertDeepLogs(receipt, this.staking.abi, JUROR_DRAFTED_EVENT)
                assertLogs(receipt, DISPUTE_STATE_CHANGED_EVENT)
              })
            })
          })
        })
      })
    })
  })
})<|MERGE_RESOLUTION|>--- conflicted
+++ resolved
@@ -192,11 +192,11 @@
         voteId = getVoteId(disputeId, firstRoundId)
       })
 
-<<<<<<< HEAD
       it('fails creating dispute if subscriptions are not up to date', async () => {
         await this.subscriptions.setUpToDate(false)
         await assertRevert(this.court.createDispute(this.arbitrable.address, rulings, jurors, term), ERROR_SUBSCRIPTION_NOT_PAID)
-=======
+      })
+
       it('gets the correct dispute details', async () => {
         const [actualSubject, actualRulings, actualState, winningRuling] = await this.court.getDispute(disputeId)
 
@@ -204,7 +204,6 @@
         await assertEqualBN(actualRulings, rulings, 'incorrect dispute rulings')
         await assertEqualBN(actualState, DISPUTE_STATES.PRE_DRAFT, 'incorrect dispute state')
         await assert.equal(winningRuling, 0, 'incorrect winning ruling')
->>>>>>> b2dec550
       })
 
       it('fails to draft outside of the draft term', async () => {
