--- conflicted
+++ resolved
@@ -42,13 +42,8 @@
         court = await courtHelper.deploy({ firstTermStartTime, termDuration })
       })
 
-<<<<<<< HEAD
-      it('it must have already started', async () => {
+      it('it must have already started term #0', async () => {
         const { startTime, dependingDrafts, courtConfigId, randomnessBN, randomness } = await court.getTerm(0)
-=======
-      it('it must have already started term #0', async () => {
-        const [startTime, dependingDrafts, courtConfigId, randomnessBN, randomness] = await court.getTerm(0)
->>>>>>> 234267f7
 
         assert.equal(startTime.toString(), firstTermStartTime.sub(termDuration), 'term zero start time does not match')
         assert.equal(dependingDrafts.toString(), 0, 'zero term should not have depending drafts initially')
