--- conflicted
+++ resolved
@@ -399,44 +399,13 @@
         this.court.address,
         this.subscriptionPeriodDuration,
         this.feeToken.address,
-        this.subscriptionFeeAmount,
         this.subscriptionGovernorSharePct
       )
     }
 
-<<<<<<< HEAD
-      if (!this.disputeManager) this.disputeManager = await this.artifacts.require('DisputeManager').new(this.court.address, this.maxJurorsPerDraftBatch, this.skippedDisputes)
-      if (!this.voting) this.voting = await this.artifacts.require('CRVoting').new(this.court.address)
-      if (!this.treasury) this.treasury = await this.artifacts.require('CourtTreasury').new(this.court.address)
-
-      if (!this.jurorsRegistry) {
-        this.jurorsRegistry = await this.artifacts.require('JurorsRegistryMock').new(
-          this.court.address,
-          this.jurorToken.address,
-          this.minActiveBalance.mul(MAX_UINT64.div(this.finalRoundWeightPrecision))
-        )
-      }
-
-      if (!this.subscriptions) {
-        this.subscriptions = await this.artifacts.require('SubscriptionsMock').new(
-          this.court.address,
-          this.subscriptionPeriodDuration,
-          this.feeToken.address,
-          this.subscriptionGovernorSharePct
-        )
-      }
-
-      const ids = Object.values(MODULE_IDS)
-      const implementations = [this.disputeManager, this.treasury, this.voting, this.jurorsRegistry, this.subscriptions].map(i => i.address)
-      await this.court.setModules(ids, implementations, { from: this.modulesGovernor })
-
-      const zeroTermStartTime = this.firstTermStartTime.sub(this.termDuration)
-      await this.setTimestamp(zeroTermStartTime)
-=======
     const ids = Object.values(MODULE_IDS)
     const implementations = [this.disputeManager, this.treasury, this.voting, this.jurorsRegistry, this.subscriptions].map(i => i.address)
     await this.court.setModules(ids, implementations, { from: this.modulesGovernor })
->>>>>>> 9276525b
 
     const zeroTermStartTime = this.firstTermStartTime.sub(this.termDuration)
     await this.setTimestamp(zeroTermStartTime)
