const { assertRevert } = require('@aragon/os/test/helpers/assertThrow')

const HexSumTreePublic = artifacts.require('HexSumTreePublic')

contract('Hex Sum Tree', (accounts) => {
  let tree

  beforeEach(async () => {
    tree = await HexSumTreePublic.new()
    await tree.init()
  })

  const assertBN = (bn, n, m) => {
    assert.equal(bn.toNumber(), n, m)
  }

  const logSortition = async (value, sortitionFunction) => {
    console.log(`Sortition ${value}:`, web3.toHex(await tree[sortitionFunction].call(value, 0)))
  }

  it('inserts', async () => {
    await tree.insert(10)

    assertBN(await tree.get(0, 0), 10, 'get node')
    assertBN(await tree.get(1, 0), 10, 'get sum')
  })

  it('inserts and modifies', async () => {
    await tree.insert(10)
    await tree.insert(5)
    assertBN(await tree.get(1, 0), 15, 'get sum')

    await tree.set(0, 5)

    assertBN(await tree.get(0, 0), 5, 'get node')
    assertBN(await tree.get(1, 0), 10, 'get sum')
  })

  it('inserts three', async () => {
    await tree.insert(10)
    await tree.insert(10)
    await tree.insert(10)

    assertBN(await tree.get(0, 1), 10, 'get node')
    assertBN(await tree.get(1, 0), 30, 'get sum')
  })

  it('fails setting non adjacent key', async () => {
    await tree.insert(5)
    await tree.insert(5)

    await assertRevert(tree.set(3, 5), 'SUM_TREE_NEW_KEY_NOT_ADJACENT')
  })

  it('fails inserting a number that makes sum overflow', async () => {
    await tree.insert(5)
    await tree.insert(5)

    const MAX_UINT256 = (new web3.BigNumber(2)).pow(256).minus(1)
    await assertRevert(tree.update(0, MAX_UINT256, true), 'SUM_TREE_UPDATE_OVERFLOW')
  })

  for (const sortitionFunction of ['sortition', 'sortitionSingleUsingMulti']) {
    it(`inserts two using ${sortitionFunction}`, async () => {
      await tree.insert(5)
      await tree.insert(5)

      for (let i = 0; i < 5; i++) {
        //await logSortition(i, sortitionFunction)
        assertBN(await tree[sortitionFunction].call(i, 0), 0, `Draw first, value ${i}`)
      }
      for (let i = 5; i < 10; i++) {
        //await logSortition(i, sortitionFunction)
        assertBN(await tree[sortitionFunction].call(i, 0), 1, `Draw second, value ${i}`)
      }
    })

    it(`sortition using ${sortitionFunction}`, async () => {
      for (let i = 0; i < 20; i++) {
        await tree.insert(10)
        const [depth, key] = await tree.getState()

        //if (i % 10 == 0 || i > 15)
        //console.log(`#${i + 1}: Sum ${await tree.totalSum()}. Depth ${depth}. Next key ${web3.toHex(key)}`)
      }

      assertBN(await tree[sortitionFunction].call(1, 0), 0)
      assertBN(await tree[sortitionFunction].call(11, 0), 1)
      assertBN(await tree[sortitionFunction].call(171, 0), 17)
    })

    it(`inserts into another node using ${sortitionFunction}`, async () => {
      for (let i = 0; i < 270; i++) {
        await tree.insert(10)
        const [depth, key] = await tree.getState()

        //if (i % 10 == 0)
        //console.log(`#${i + 1}: Sum ${await tree.totalSum()}. Depth ${depth}. Next key ${web3.toHex(key)}`)
<<<<<<< HEAD
      }

      assertBN(await tree.get(0, 16), 10, 'get node')
      assertBN(await tree.get(1, 0), 160, 'get sum 1.0')
      assertBN(await tree.get(1, 16), 160, 'get sum 1.1')
      assertBN(await tree.get(2, 0), 2560, 'get sum 2.0')

      assertBN(await tree[sortitionFunction].call(2605, 0), 260)
    })

    it(`tests sortition on all nodes using ${sortitionFunction}`, async () => {
      const NODES = 512//16 ** 3
      // insert
      for (let i = 0; i < NODES; i++) {
        await tree.insertNoLog(10)
      }

      // sortition
      for (let i = 0; i < NODES; i++) {
        //console.log(10 * i, (await tree[sortitionFunction].call(10 * i, 0)).toNumber(), i)
        assertBN(await tree[sortitionFunction].call(10 * i, 0), i)
      }
    })
  }
=======
    }

    assertBN(await tree.get(0, 16), 10, 'get node')
    assertBN(await tree.get(1, 0), 160, 'get sum 1.0')
    assertBN(await tree.get(1, 16), 160, 'get sum 1.1')
    assertBN(await tree.get(2, 0), 2560, 'get sum 2.0')

    assertBN(await tree.sortition.call(2605), 260)
  })

  it('tests sortition on all nodes', async () => {
    const NODES = 513 // at least over 16^2 to hit 3 levels, 16^3 gives time outs on CI
    // insert
    for (let i = 0; i < NODES; i++) {
      await tree.insertNoLog(10)
    }

    // sortition
    for (let i = 0; i < NODES; i++) {
      assertBN(await tree.sortition.call(10 * i), i)
    }
  })
>>>>>>> 24cb0916
})<|MERGE_RESOLUTION|>--- conflicted
+++ resolved
@@ -96,7 +96,6 @@
 
         //if (i % 10 == 0)
         //console.log(`#${i + 1}: Sum ${await tree.totalSum()}. Depth ${depth}. Next key ${web3.toHex(key)}`)
-<<<<<<< HEAD
       }
 
       assertBN(await tree.get(0, 16), 10, 'get node')
@@ -108,7 +107,7 @@
     })
 
     it(`tests sortition on all nodes using ${sortitionFunction}`, async () => {
-      const NODES = 512//16 ** 3
+      const NODES = 513 // at least over 16^2 to hit 3 levels, 16^3 gives time outs on CI
       // insert
       for (let i = 0; i < NODES; i++) {
         await tree.insertNoLog(10)
@@ -116,33 +115,8 @@
 
       // sortition
       for (let i = 0; i < NODES; i++) {
-        //console.log(10 * i, (await tree[sortitionFunction].call(10 * i, 0)).toNumber(), i)
         assertBN(await tree[sortitionFunction].call(10 * i, 0), i)
       }
     })
   }
-=======
-    }
-
-    assertBN(await tree.get(0, 16), 10, 'get node')
-    assertBN(await tree.get(1, 0), 160, 'get sum 1.0')
-    assertBN(await tree.get(1, 16), 160, 'get sum 1.1')
-    assertBN(await tree.get(2, 0), 2560, 'get sum 2.0')
-
-    assertBN(await tree.sortition.call(2605), 260)
-  })
-
-  it('tests sortition on all nodes', async () => {
-    const NODES = 513 // at least over 16^2 to hit 3 levels, 16^3 gives time outs on CI
-    // insert
-    for (let i = 0; i < NODES; i++) {
-      await tree.insertNoLog(10)
-    }
-
-    // sortition
-    for (let i = 0; i < NODES; i++) {
-      assertBN(await tree.sortition.call(10 * i), i)
-    }
-  })
->>>>>>> 24cb0916
 })